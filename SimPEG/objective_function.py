from __future__ import absolute_import
from __future__ import print_function
from __future__ import unicode_literals
from __future__ import division

import numpy as np
import scipy.sparse as sp
from six import integer_types
<<<<<<< HEAD
from dask.distributed import Client, get_client
=======
import warnings

>>>>>>> c4e60ea2
from discretize.tests import checkDerivative

from .maps import IdentityMap
from .props import BaseSimPEG
from .utils import setKwargs, timeIt, Zero, Identity

__all__ = ["BaseObjectiveFunction", "ComboObjectiveFunction", "L2ObjectiveFunction"]


class BaseObjectiveFunction(BaseSimPEG):
    """
    Base Objective Function

    Inherit this to build your own objective function. If building a
    regularization, have a look at
    :class:`SimPEG.regularization.BaseRegularization` as there are additional
    methods and properties tailored to regularization of a model. Similarly,
    for building a data misfit, see :class:`SimPEG.DataMisfit.BaseDataMisfit`.
    """

    counter = None
    debug = False

    mapPair = IdentityMap  #: Base class of expected maps
    _mapping = None  #: An IdentityMap instance.
    _hasFields = False  #: should we have the option to store fields

    _nP = None  #: number of parameters
    _client = None
    _workers = None

    def __init__(self, nP=None, **kwargs):
        if nP is not None:
            self._nP = nP
        setKwargs(self, **kwargs)

    def __call__(self, x, f=None):
        raise NotImplementedError(
            "__call__ has not been implemented for {} yet".format(
                self.__class__.__name__
            )
        )

    @property
    def nP(self):
        """
        Number of model parameters expected.
        """
        if self._nP is not None:
            return self._nP
        if getattr(self, "mapping", None) is not None:
            return self.mapping.nP
        return "*"

    @property
    def _nC_residual(self):
        """
        Shape of the residual
        """
        if getattr(self, "mapping", None) is not None:
            return self.mapping.shape[0]
        else:
            return self.nP

    @property
    def mapping(self):
        """
        A `SimPEG.Maps` instance
        """
        if getattr(self, "_mapping") is None:
            if getattr(self, "_nP") is not None:
                self._mapping = self.mapPair(nP=self.nP)
            else:
                self._mapping = self.mapPair()
        return self._mapping

    @mapping.setter
    def mapping(self, value):
        assert isinstance(value, self.mapPair), (
            "mapping must be an instance of a {}, not a {}"
        ).format(self.mapPair, value.__class__.__name__)
        self._mapping = value

    @timeIt
    def __call__(self, x, f=None):
        raise NotImplementedError(
            "The method __call__ has not been implemented for {}".format(
                self.__class__.__name__
            )
        )

    @timeIt
    def deriv(self, x, **kwargs):
        """
        First derivative of the objective function with respect to the model
        """
        raise NotImplementedError(
            "The method deriv has not been implemented for {}".format(
                self.__class__.__name__
            )
        )

    @timeIt
    def deriv2(self, x, v=None, **kwargs):
        """
        Second derivative of the objective function with respect to the model
        """
        raise NotImplementedError(
            "The method _deriv2 has not been implemented for {}".format(
                self.__class__.__name__
            )
        )

    def _test_deriv(self, x=None, num=4, plotIt=False, **kwargs):
        print("Testing {0!s} Deriv".format(self.__class__.__name__))
        if x is None:
            if self.nP == "*":
                x = np.random.randn(np.random.randint(1e2, high=1e3))
            else:
                x = np.random.randn(self.nP)

        return checkDerivative(
            lambda m: [self(m), self.deriv(m)], x, num=num, plotIt=plotIt, **kwargs
        )

    def _test_deriv2(self, x=None, num=4, plotIt=False, **kwargs):
        print("Testing {0!s} Deriv2".format(self.__class__.__name__))
        if x is None:
            if self.nP == "*":
                x = np.random.randn(np.random.randint(1e2, high=1e3))
            else:
                x = np.random.randn(self.nP)

        v = x + 0.1 * np.random.rand(len(x))
        return checkDerivative(
            lambda m: [self.deriv(m).dot(v), self.deriv2(m, v=v)],
            x,
            num=num,
            expectedOrder=1,
            plotIt=plotIt,
            **kwargs
        )

    def test(self, x=None, num=4, plotIt=False, **kwargs):
        """
        Run a convergence test on both the first and second derivatives - they
        should be second order!
        """
        deriv = self._test_deriv(x=x, num=num, **kwargs)
        deriv2 = self._test_deriv2(x=x, num=num, plotIt=False, **kwargs)
        return deriv & deriv2

    __numpy_ufunc__ = True

    def __add__(self, objfct2):

        if isinstance(objfct2, Zero):
            return self

        if not isinstance(objfct2, BaseObjectiveFunction):
            raise Exception(
                "Cannot add type {} to an objective function. Only "
                "ObjectiveFunctions can be added together".format(
                    objfct2.__class__.__name__
                )
            )

        if (
            self.__class__.__name__ != "ComboObjectiveFunction"
        ):  # not isinstance(self, ComboObjectiveFunction):
            self = 1 * self

        if (
            objfct2.__class__.__name__ != "ComboObjectiveFunction"
        ):  # not isinstance(objfct2, ComboObjectiveFunction):
            objfct2 = 1 * objfct2

        objfctlist = self.objfcts + objfct2.objfcts
        multipliers = self.multipliers + objfct2.multipliers

        return ComboObjectiveFunction(objfcts=objfctlist, multipliers=multipliers)

    def __radd__(self, objfct2):
        return self + objfct2

    def __mul__(self, multiplier):
        return ComboObjectiveFunction([self], [multiplier])

    def __rmul__(self, multiplier):
        return self * multiplier

    def __div__(self, denominator):
        return self.__mul__(1.0 / denominator)

    def __truediv__(self, denominator):
        return self.__mul__(1.0 / denominator)

    def __rdiv__(self, denominator):
        return self.__mul__(1.0 / denominator)


class ComboObjectiveFunction(BaseObjectiveFunction):
    """
    A composite objective function that consists of multiple objective
    functions. Objective functions are stored in a list, and multipliers
    are stored in a parallel list.

    .. code::python

        import SimPEG.ObjectiveFunction
        phi1 = ObjectiveFunction.L2ObjectiveFunction(nP=10)
        phi2 = ObjectiveFunction.L2ObjectiveFunction(nP=10)

        phi = 2*phi1 + 3*phi2

    is equivalent to

        .. code::python

            import SimPEG.ObjectiveFunction
            phi1 = ObjectiveFunction.L2ObjectiveFunction(nP=10)
            phi2 = ObjectiveFunction.L2ObjectiveFunction(nP=10)

            phi = ObjectiveFunction.ComboObjectiveFunction(
                [phi1, phi2], [2, 3]
            )

    """

    _multiplier_types = (float, None, Zero, np.float64) + integer_types  # Directive
    _multipliers = None

    def __init__(self, objfcts=[], multipliers=None, **kwargs):

        if multipliers is None:
            multipliers = len(objfcts) * [1]

        self._nP = "*"

        assert len(objfcts) == len(multipliers), (
            "Must have the same number of Objective Functions and Multipliers "
            "not {} and {}".format(len(objfcts), len(multipliers))
        )

        def validate_list(objfctlist, multipliers):
            """
            ensure that the number of parameters expected by each objective
            function is the same, ensure that if multpliers are supplied, that
            list matches the length of the objective function list
            """
            for fct, mult in zip(objfctlist, multipliers):
                assert isinstance(fct, BaseObjectiveFunction), (
                    "Unrecognized objective function type {} in objfcts. "
                    "All entries in objfcts must inherit from "
                    "ObjectiveFunction".format(fct.__class__.__name__)
                )

                assert type(mult) in self._multiplier_types, (
                    "Objective Functions can only be multiplied by a "
                    "float, or a properties.Float, not a {}, {}".format(
                        type(mult), mult
                    )
                )

                if fct.nP != "*":
                    if self._nP != "*":
                        assert self._nP == fct.nP, (
                            "Objective Functions must all have the same "
                            "nP={}, not {}".format(self.nP, [f.nP for f in objfcts])
                        )
                    else:
                        self._nP = fct.nP

        validate_list(objfcts, multipliers)

        self.objfcts = objfcts
        self._multipliers = multipliers

        super(ComboObjectiveFunction, self).__init__(**kwargs)

    def __len__(self):
        return len(self.multipliers)

    def __getitem__(self, key):
        return self.multipliers[key], self.objfcts[key]

    @property
    def __len__(self):
        return self.objfcts.__len__

    @property
    def multipliers(self):
        return self._multipliers

    @multipliers.setter
    def multipliers(self, value):
        for val in value:
            assert (
                type(val) in self._multiplier_types
            ), "Multiplier must be in type {} not {}".format(
                self._multiplier_types, type(val)
            )

        assert len(value) == len(self.objfcts), (
            "the length of multipliers should be the same as the number of"
            " objective functions ({}), not {}".format(len(self.objfcts, len(value)))
        )

        self._multipliers = value

    def __call__(self, m, f=None):

        fct = 0.0
        for i, phi in enumerate(self):
            multiplier, objfct = phi
            if multiplier == 0.0:  # don't evaluate the fct
                continue
            else:
                if f is not None and objfct._hasFields:
                    fct += multiplier * objfct(m, f=f[i])
                else:
                    fct += multiplier * objfct(m)
        return fct

    def deriv(self, m, f=None):
        """
        First derivative of the composite objective function is the sum of the
        derivatives of each objective function in the list, weighted by their
        respective multplier.

        :param numpy.ndarray m: model
        :param SimPEG.Fields f: Fields object (if applicable)
        """
        g = Zero()
        for i, phi in enumerate(self):
            multiplier, objfct = phi
            if multiplier == 0.0:  # don't evaluate the fct
                continue
            else:
                if f is not None and objfct._hasFields:
                    aux = objfct.deriv(m, f=f[i])
                    if not isinstance(aux, Zero):
                        g += multiplier * aux
                else:
                    aux = objfct.deriv(m)
                    if not isinstance(aux, Zero):
                        g += multiplier * aux
        return g

    def deriv2(self, m, v=None, f=None):
        """
        Second derivative of the composite objective function is the sum of the
        second derivatives of each objective function in the list, weighted by
        their respective multplier.

        :param numpy.ndarray m: model
        :param numpy.ndarray v: vector we are multiplying by
        :param SimPEG.Fields f: Fields object (if applicable)
        """
        H = Zero()
        for i, phi in enumerate(self):
            multiplier, objfct = phi
            if multiplier == 0.0:  # don't evaluate the fct
                continue
            else:
                if f is not None and objfct._hasFields:
                    objfct_H = objfct.deriv2(m, v, f=f[i])
                else:
                    objfct_H = objfct.deriv2(m, v)
                H = H + multiplier * objfct_H
        return H

    # This assumes all objective functions have a W.
    # The base class currently does not.
    @property
    def W(self):
        """
        W matrix for the full objective function. Includes multiplying by the
        square root of alpha.
        """
        W = []
        for mult, fct in self:
            curW = np.sqrt(mult) * fct.W
            if not isinstance(curW, Zero):
                W.append(curW)
        return sp.vstack(W)


class L2ObjectiveFunction(BaseObjectiveFunction):
    """
    An L2-Objective Function

    .. math::

        \phi = \frac{1}{2}||\mathbf{W} \mathbf{m}||^2
    """

    def __init__(self, W=None, **kwargs):

        super(L2ObjectiveFunction, self).__init__(**kwargs)
        if W is not None:
            if self.nP == "*":
                self._nP = W.shape[1]
        self._W = W

    @property
    def W(self):
        """
        Weighting matrix. The default if not sepcified is an identity.
        """
        if getattr(self, "_W", None) is None:
            if self._nC_residual != "*":
                self._W = sp.eye(self._nC_residual)
            else:
                self._W = Identity()
        return self._W

    def __call__(self, m):
        r = self.W * (self.mapping * m)
        return 0.5 * r.dot(r)

    def deriv(self, m):
        """
        First derivative with respect to the model

        :param numpy.ndarray m: model
        """
        return self.mapping.deriv(m).T * (self.W.T * (self.W * (self.mapping * m)))

    def deriv2(self, m, v=None):
        """
        Second derivative with respect to the model

        :param numpy.ndarray m: model
        :param numpy.ndarray v: vector to multiply by
        """
        if v is not None:
            return self.mapping.deriv(m).T * (
                self.W.T * (self.W * (self.mapping.deriv(m) * v))
            )
        W = self.W * self.mapping.deriv(m)
        return W.T * W<|MERGE_RESOLUTION|>--- conflicted
+++ resolved
@@ -6,12 +6,7 @@
 import numpy as np
 import scipy.sparse as sp
 from six import integer_types
-<<<<<<< HEAD
-from dask.distributed import Client, get_client
-=======
-import warnings
-
->>>>>>> c4e60ea2
+
 from discretize.tests import checkDerivative
 
 from .maps import IdentityMap
