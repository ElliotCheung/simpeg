from __future__ import print_function
import unittest
import numpy as np
from SimPEG import Mesh, Maps, Utils, SolverLU
from SimPEG import EM
import sys
from scipy.constants import mu_0

FLR = 1e-20 # "zero", so if residual below this --> pass regardless of order
CONDUCTIVITY = 1e1
MU = mu_0
freq = 5e-1


def getFDEMProblem(fdemType, comp, SrcList, freq, useMu=False, verbose=False):
    cs = 10.
    ncx, ncy, ncz = 0, 0, 0
    npad = 8
    hx = [(cs,npad,-1.3), (cs,ncx), (cs,npad,1.3)]
    hy = [(cs,npad,-1.3), (cs,ncy), (cs,npad,1.3)]
    hz = [(cs,npad,-1.3), (cs,ncz), (cs,npad,1.3)]
    mesh = Mesh.TensorMesh([hx,hy,hz],['C','C','C'])

    if useMu is True:
        mapping = [('sigma', Maps.ExpMap(mesh)), ('mu', Maps.IdentityMap(mesh))]
    else:
        mapping = Maps.ExpMap(mesh)

    x = np.array([np.linspace(-5.*cs,-2.*cs,3),np.linspace(5.*cs,2.*cs,3)]) + cs/4. #don't sample right by the source, slightly off alignment from either staggered grid
    XYZ = Utils.ndgrid(x,x,np.linspace(-2.*cs,2.*cs,5))
    Rx0 = getattr(EM.FDEM.Rx, 'Point_' + comp[0])
    if comp[2] == 'r':
        real_or_imag = 'real'
    elif comp[2] == 'i':
        real_or_imag = 'imag'
    rx0 = Rx0(XYZ, comp[1], 'imag')

    Src = []

    for SrcType in SrcList:
        if SrcType is 'MagDipole':
            Src.append(EM.FDEM.Src.MagDipole([rx0], freq=freq, loc=np.r_[0.,0.,0.]))
        elif SrcType is 'MagDipole_Bfield':
            Src.append(EM.FDEM.Src.MagDipole_Bfield([rx0], freq=freq, loc=np.r_[0.,0.,0.]))
        elif SrcType is 'CircularLoop':
            Src.append(EM.FDEM.Src.CircularLoop([rx0], freq=freq, loc=np.r_[0.,0.,0.]))
        elif SrcType is 'RawVec':
            if fdemType is 'e' or fdemType is 'b':
                S_m = np.zeros(mesh.nF)
                S_e = np.zeros(mesh.nE)
                S_m[Utils.closestPoints(mesh,[0.,0.,0.],'Fz') + np.sum(mesh.vnF[:1])] = 1e-3
                S_e[Utils.closestPoints(mesh,[0.,0.,0.],'Ez') + np.sum(mesh.vnE[:1])] = 1e-3
                Src.append(EM.FDEM.Src.RawVec([rx0], freq, S_m, mesh.getEdgeInnerProduct()*S_e))

            elif fdemType is 'h' or fdemType is 'j':
                S_m = np.zeros(mesh.nE)
                S_e = np.zeros(mesh.nF)
                S_m[Utils.closestPoints(mesh,[0.,0.,0.],'Ez') + np.sum(mesh.vnE[:1])] = 1e-3
                S_e[Utils.closestPoints(mesh,[0.,0.,0.],'Fz') + np.sum(mesh.vnF[:1])] = 1e-3
                Src.append(EM.FDEM.Src.RawVec([rx0], freq, mesh.getEdgeInnerProduct()*S_m, S_e))

    if verbose:
<<<<<<< HEAD
        print '  Fetching {0!s} problem'.format((fdemType))
=======
        print('  Fetching {0!s} problem'.format((fdemType)))
>>>>>>> f8b0ea53

    if fdemType == 'e':
        survey = EM.FDEM.Survey(Src)
        prb = EM.FDEM.Problem3D_e(mesh, mapping=mapping)

    elif fdemType == 'b':
        survey = EM.FDEM.Survey(Src)
        prb = EM.FDEM.Problem3D_b(mesh, mapping=mapping)

    elif fdemType == 'j':
        survey = EM.FDEM.Survey(Src)
        prb = EM.FDEM.Problem3D_j(mesh, mapping=mapping)

    elif fdemType == 'h':
        survey = EM.FDEM.Survey(Src)
        prb = EM.FDEM.Problem3D_h(mesh, mapping=mapping)

    else:
        raise NotImplementedError()
    prb.pair(survey)

    try:
        from pymatsolver import PardisoSolver
        prb.Solver = PardisoSolver
<<<<<<< HEAD
    except ImportError, e:
=======
    except ImportError:
>>>>>>> f8b0ea53
        prb.Solver = SolverLU
    # prb.solverOpts = dict(check_accuracy=True)

    return prb

def crossCheckTest(SrcList, fdemType1, fdemType2, comp, addrandoms = False, useMu=False, TOL=1e-5, verbose=False):

    l2norm = lambda r: np.sqrt(r.dot(r))

    prb1 = getFDEMProblem(fdemType1, comp, SrcList, freq, useMu, verbose)
    mesh = prb1.mesh
<<<<<<< HEAD
    print 'Cross Checking Forward: {0!s}, {1!s} formulations - {2!s}'.format(fdemType1, fdemType2, comp)
=======
    print('Cross Checking Forward: {0!s}, {1!s} formulations - {2!s}'.format(fdemType1, fdemType2, comp))
>>>>>>> f8b0ea53

    logsig = np.log(np.ones(mesh.nC)*CONDUCTIVITY)
    mu = np.ones(mesh.nC)*MU

    if addrandoms is True:
        logsig  += np.random.randn(mesh.nC)*np.log(CONDUCTIVITY)*1e-1
        mu += np.random.randn(mesh.nC)*MU*1e-1

    if useMu is True:
        m = np.r_[logsig, mu]
    else:
        m = logsig

    survey1 = prb1.survey
    d1 = survey1.dpred(m)

    if verbose:
        print('  Problem 1 solved')


    prb2 = getFDEMProblem(fdemType2, comp, SrcList, freq, useMu, verbose)

    survey2 = prb2.survey
    d2 = survey2.dpred(m)

    if verbose:
        print('  Problem 2 solved')

    r = d2-d1
    l2r = l2norm(r)

    tol = np.max([TOL*(10**int(np.log10(0.5* (l2norm(d1) + l2norm(d2)) ))),FLR])
    print(l2norm(d1), l2norm(d2),  l2r , tol, l2r < tol)
    return l2r < tol<|MERGE_RESOLUTION|>--- conflicted
+++ resolved
@@ -60,11 +60,7 @@
                 Src.append(EM.FDEM.Src.RawVec([rx0], freq, mesh.getEdgeInnerProduct()*S_m, S_e))
 
     if verbose:
-<<<<<<< HEAD
-        print '  Fetching {0!s} problem'.format((fdemType))
-=======
         print('  Fetching {0!s} problem'.format((fdemType)))
->>>>>>> f8b0ea53
 
     if fdemType == 'e':
         survey = EM.FDEM.Survey(Src)
@@ -89,11 +85,7 @@
     try:
         from pymatsolver import PardisoSolver
         prb.Solver = PardisoSolver
-<<<<<<< HEAD
-    except ImportError, e:
-=======
     except ImportError:
->>>>>>> f8b0ea53
         prb.Solver = SolverLU
     # prb.solverOpts = dict(check_accuracy=True)
 
@@ -105,11 +97,7 @@
 
     prb1 = getFDEMProblem(fdemType1, comp, SrcList, freq, useMu, verbose)
     mesh = prb1.mesh
-<<<<<<< HEAD
-    print 'Cross Checking Forward: {0!s}, {1!s} formulations - {2!s}'.format(fdemType1, fdemType2, comp)
-=======
     print('Cross Checking Forward: {0!s}, {1!s} formulations - {2!s}'.format(fdemType1, fdemType2, comp))
->>>>>>> f8b0ea53
 
     logsig = np.log(np.ones(mesh.nC)*CONDUCTIVITY)
     mu = np.ones(mesh.nC)*MU
