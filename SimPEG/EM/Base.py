--- conflicted
+++ resolved
@@ -274,12 +274,8 @@
     @property
     def MfRho(self):
         """
-<<<<<<< HEAD
-        Face inner product matrix for \\(\\rho\\). Used in the H-J formulation
-=======
-            Face inner product matrix for \\(\\rho\\). Used in the H-J
-            formulation
->>>>>>> 7370cda1
+        Face inner product matrix for \\(\\rho\\). Used in the H-J
+        formulation
         """
         if getattr(self, '_MfRho', None) is None:
             self._MfRho = self.mesh.getFaceInnerProduct(self.rho)
