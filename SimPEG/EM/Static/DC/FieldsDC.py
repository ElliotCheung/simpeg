from __future__ import absolute_import
from __future__ import division
from __future__ import print_function
from __future__ import unicode_literals

import SimPEG
from SimPEG.Utils import Identity, Zero
import numpy as np
from scipy.constants import epsilon_0


class FieldsDC(SimPEG.Problem.Fields):
    knownFields = {}
    dtype = float

    def _phiDeriv(self, src, du_dm_v, v, adjoint=False):
        if (
            getattr(self, '_phiDeriv_u', None) is None or
            getattr(self, '_phiDeriv_m', None) is None
        ):
            raise NotImplementedError(
                'Getting phiDerivs from {0!s} is not '
                'implemented'.format(self.knownFields.keys()[0])
            )

        if adjoint:
            return (self._phiDeriv_u(src, v, adjoint=adjoint),
                    self._phiDeriv_m(src, v, adjoint=adjoint))

        return (np.array(self._phiDeriv_u(src, du_dm_v, adjoint) +
                         self._phiDeriv_m(src, v, adjoint), dtype=float))

    def _eDeriv(self, src, du_dm_v, v, adjoint=False):
        if (
            getattr(self, '_eDeriv_u', None) is None or
            getattr(self, '_eDeriv_m', None) is None
        ):
            raise NotImplementedError(
                'Getting eDerivs from {0!s} is not '
                'implemented'.format(self.knownFields.keys()[0])
            )

        if adjoint:
            return (self._eDeriv_u(src, v, adjoint),
                    self._eDeriv_m(src, v, adjoint))
        return (np.array(self._eDeriv_u(src, du_dm_v, adjoint) +
                         self._eDeriv_m(src, v, adjoint), dtype=float))

    def _jDeriv(self, src, du_dm_v, v, adjoint=False):
        if (
            getattr(self, '_jDeriv_u', None) is None or
            getattr(self, '_jDeriv_m', None) is None
        ):
            raise NotImplementedError(
                'Getting jDerivs from {0!s} is not '
                'implemented'.format(self.knownFields.keys()[0])
            )

        if adjoint:
            return (self._jDeriv_u(src, v, adjoint),
                    self._jDeriv_m(src, v, adjoint))
        return (np.array(self._jDeriv_u(src, du_dm_v, adjoint) +
                         self._jDeriv_m(src, v, adjoint), dtype=float))


class Fields_CC(FieldsDC):
    knownFields = {'phiSolution': 'CC'}
    aliasFields = {
        'phi': ['phiSolution', 'CC', '_phi'],
        'j': ['phiSolution', 'F', '_j'],
        'e': ['phiSolution', 'F', '_e'],
        'charge': ['phiSolution', 'CC', '_charge'],
        'charge_density': ['phiSolution', 'CC', '_charge_density'],
    }
    # primary - secondary
    # CC variables

    def __init__(self, mesh, survey, **kwargs):
        FieldsDC.__init__(self, mesh, survey, **kwargs)

        if getattr(self.survey.prob, 'bc_type', None) == 'Dirichlet':
            self.cellGrad = -mesh.faceDiv.T
        elif getattr(self.survey.prob, 'bc_type', None) == 'Neumann':
            if self.mesh._meshType == "TREE":
                raise NotImplementedError()
            mesh.setCellGradBC("neumann")
            self.cellGrad = mesh.cellGrad
        else:
            mesh.setCellGradBC("neumann")
            self.cellGrad = mesh.cellGrad

    def startup(self):
        # self.prob = self.survey.prob
        self._MfRhoI = self.survey.prob.MfRhoI
        self._MfRho = self.survey.prob.MfRho
        self._aveF2CCV = self.survey.prob.mesh.aveF2CCV
        self._nC = self.survey.prob.mesh.nC
        self._Grad = self.survey.prob.Grad
        self._MfI = self.survey.prob.MfI
        self._Vol = self.survey.prob.Vol
        self._faceDiv = self.survey.prob.mesh.faceDiv

    def _GLoc(self, fieldType):
        if fieldType == 'phi':
            return 'CC'
        elif fieldType == 'e' or fieldType == 'j':
            return 'F'
        else:
            raise Exception('Field type must be phi, e, j')

    def _phi(self, phiSolution, srcList):
        return phiSolution

    def _phiDeriv_u(self, src, v, adjoint=False):
        return Identity()*v

    def _phiDeriv_m(self, src, v, adjoint=False):
        return Zero()

    def _j(self, phiSolution, srcList):
        """
            .. math::

                \mathbf{j} = \mathbf{M}^{f \ -1}_{\rho} \mathbf{G} \phi
        """
        return self._MfRhoI*self._Grad*phiSolution

    def _e(self, phiSolution, srcList):
        """
            .. math::
<<<<<<< HEAD
                \vec{e} = \rho \vec{j}
        """
        return self.prob.MfI*self.prob.MfRho * self._j(phiSolution, srcList)
=======

                \vec{e} = \rho \vec{j}
        """
        return self._MfI*self._MfRho * self._j(phiSolution, srcList)
        # prob._MfI * cart_mesh.faceDiv.T * p
>>>>>>> d715980c

    def _charge(self, phiSolution, srcList):
        """
            .. math::

                \int \nabla \codt \vec{e} =  \int \frac{\rho_v }{\epsillon_0}
        """
        return epsilon_0*self._Vol*(
            self._faceDiv*self._e(phiSolution, srcList)
        )

    def _charge_density(self, phiSolution, srcList):
        """
            .. math::

                \frac{1}{V}\int \nabla \codt \vec{e} =
                \frac{1}{V}\int \frac{\rho_v }{\epsillon_0}
        """
        return epsilon_0*(
            self._faceDiv*self._e(phiSolution, srcList)
        )


class Fields_N(FieldsDC):
    knownFields = {'phiSolution': 'N'}
    aliasFields = {
        'phi': ['phiSolution', 'N', '_phi'],
        'j': ['phiSolution', 'E', '_j'],
        'e': ['phiSolution', 'E', '_e'],
        'charge': ['phiSolution', 'N', '_charge'],
    }
    # primary - secondary
    # N variables

    def __init__(self, mesh, survey, **kwargs):
        FieldsDC.__init__(self, mesh, survey, **kwargs)

    def startup(self):
        self.prob = self.survey.prob

    def _GLoc(self, fieldType):
        if fieldType == 'phi':
            return 'N'
        elif fieldType == 'e' or fieldType == 'j':
            return 'E'
        else:
            raise Exception('Field type must be phi, e, j')

    def _phi(self, phiSolution, srcList):
        return phiSolution

    def _phiDeriv_u(self, src, v, adjoint=False):
        return Identity()*v

    def _phiDeriv_m(self, src, v, adjoint=False):
        return Zero()

    def _j(self, phiSolution, srcList):
        """
            In EB formulation j is not well-defined!!
            .. math::
                \mathbf{j} = - \mathbf{M}^{e}_{\sigma} \mathbf{G} \phi
        """
        return self.prob.MeI * self.prob.MeSigma * self._e(phiSolution, srcList)

    def _e(self, phiSolution, srcList):
        """
            In HJ formulation e is not well-defined!!
            .. math::
                \vec{e} = -\nabla \phi
        """
        return -self.mesh.nodalGrad * phiSolution

    def _charge(self, phiSolution, srcList):
        """
            .. math::
                \int \nabla \codt \vec{e} =  \int \frac{\rho_v }{\epsillon_0}
        """
        return - epsilon_0*(self.mesh.nodalGrad.T *
                            self.mesh.getEdgeInnerProduct() *
                            self._e(phiSolution, srcList))<|MERGE_RESOLUTION|>--- conflicted
+++ resolved
@@ -128,17 +128,11 @@
     def _e(self, phiSolution, srcList):
         """
             .. math::
-<<<<<<< HEAD
-                \vec{e} = \rho \vec{j}
-        """
-        return self.prob.MfI*self.prob.MfRho * self._j(phiSolution, srcList)
-=======
 
                 \vec{e} = \rho \vec{j}
         """
         return self._MfI*self._MfRho * self._j(phiSolution, srcList)
         # prob._MfI * cart_mesh.faceDiv.T * p
->>>>>>> d715980c
 
     def _charge(self, phiSolution, srcList):
         """
