--- conflicted
+++ resolved
@@ -118,12 +118,7 @@
             .. math::
                 \vec{e} = \rho \vec{j}
         """
-<<<<<<< HEAD
-        # return self.prob.MfI*self.prob.MfRhoI * self._j(phiSolution, srcList)
-        return self.prob.MfI * self.prob.Grad * phiSolution
-=======
         return self.prob.MfI*self.prob.MfRho * self._j(phiSolution, srcList)
->>>>>>> 18369a06
 
     def _charge(self, phiSolution, srcList):
         """
