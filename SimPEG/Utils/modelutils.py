from .matutils import mkvc, ndgrid
import numpy as np

def surface2ind_topo(mesh, topo, gridLoc='CC', layer=False):
# def genActiveindfromTopo(mesh, topo):
    """
    Get active indices from topography
    """


    if mesh.dim == 3:
        from scipy.interpolate import NearestNDInterpolator
        Ftopo = NearestNDInterpolator(topo[:,:2], topo[:,2])

        if gridLoc == 'CC':
            XY = ndgrid(mesh.vectorCCx, mesh.vectorCCy)
            Zcc = mesh.gridCC[:, 2].reshape((np.prod(mesh.vnC[:2]), mesh.nCz), order = 'F')
<<<<<<< HEAD
            print(Zcc.shape)
=======
>>>>>>> af06fdd3
            gridTopo = Ftopo(XY)
            actind = [gridTopo[ixy] <= Zcc[ixy,:] for ixy in range(np.prod(mesh.vnC[0]))]
            actind = np.hstack(actind)

        elif gridLoc == 'N':

            XY = ndgrid(mesh.vectorNx, mesh.vectorNy)
            gridTopo = Ftopo(XY).reshape(mesh.vnN[:2], order='F')

            if mesh._meshType not in ['TENSOR', 'CYL', 'BASETENSOR']:
                raise NotImplementedError('Nodal surface2ind_topo not implemented for {0!s} mesh'.format(mesh._meshType))

            Nz = mesh.vectorNz[1:] # TODO: this will only work for tensor meshes
            actind = np.array([False]*mesh.nC).reshape(mesh.vnC, order='F')

            for ii in range(mesh.nCx):
                for jj in range(mesh.nCy):

                    # If only requesting top layer
                    if layer:
                        zcol = [np.all(gridTopo[ii:ii+2, jj:jj+2] >= Nz[kk]) for kk in range(len(Nz)) ]
                        actind[ii,jj,np.where(zcol)[0][-1]] = True

                    else:
                        actind[ii,jj,:] = [np.all(gridTopo[ii:ii+2, jj:jj+2] >= Nz[kk]) for kk in range(len(Nz)) ]


    elif mesh.dim == 2:
        from scipy.interpolate import interp1d
        Ftopo = interp1d(topo[:,0], topo[:,1], fill_value="extrapolate")

        if gridLoc == 'CC':
            gridTopo = Ftopo(mesh.gridCC[:,0])
            actind = mesh.gridCC[:,1] <= gridTopo

        elif gridLoc == 'N':

            gridTopo = Ftopo(mesh.vectorNx)
            if mesh._meshType not in ['TENSOR', 'CYL', 'BASETENSOR']:
                raise NotImplementedError('Nodal surface2ind_topo not implemented for {0!s} mesh'.format(mesh._meshType))

            Ny = mesh.vectorNy[1:] # TODO: this will only work for tensor meshes
            actind = np.array([False]*mesh.nC).reshape(mesh.vnC, order='F')

            for ii in range(mesh.nCx):
                actind[ii,:] = [np.all(gridTopo[ii:ii+2] > Ny[kk]) for kk in range(len(Ny)) ]

    else:
        raise NotImplementedError('surface2ind_topo not implemented for 1D mesh')

    return mkvc(actind)

<|MERGE_RESOLUTION|>--- conflicted
+++ resolved
@@ -15,10 +15,6 @@
         if gridLoc == 'CC':
             XY = ndgrid(mesh.vectorCCx, mesh.vectorCCy)
             Zcc = mesh.gridCC[:, 2].reshape((np.prod(mesh.vnC[:2]), mesh.nCz), order = 'F')
-<<<<<<< HEAD
-            print(Zcc.shape)
-=======
->>>>>>> af06fdd3
             gridTopo = Ftopo(XY)
             actind = [gridTopo[ixy] <= Zcc[ixy,:] for ixy in range(np.prod(mesh.vnC[0]))]
             actind = np.hstack(actind)
