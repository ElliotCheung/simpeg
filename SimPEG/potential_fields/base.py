--- conflicted
+++ resolved
@@ -20,8 +20,6 @@
 
 
 class BasePFSimulation(LinearSimulation):
-<<<<<<< HEAD
-=======
     r"""Base class for potential field simulations that use integral formulations.
 
     For integral formulations, the forward simulation for a set of voxel calls
@@ -44,7 +42,6 @@
     actInd = properties.Array(
         "Array of active cells (ground)", dtype=(bool, int), default=None
     )
->>>>>>> 24e80b55
 
     def __init__(self, mesh, ind_active=None, store_sensitivities='ram', **kwargs):
 
