import numpy as np
from scipy.interpolate import LinearNDInterpolator, interp1d
from scipy.spatial import cKDTree
import discretize
import matplotlib.pyplot as plt
import matplotlib as mpl
from matplotlib import ticker
import warnings
from ..resistivity import sources, receivers
from ....data import Data
from .. import resistivity as dc
from ....utils import (
    closestPoints,
    mkvc,
    surface2ind_topo,
    model_builder,
    define_plane_from_points,
)
from ....utils.io_utils import (
    read_dcip2d_ubc,
    write_dcip2d_ubc,
    read_dcip3d_ubc,
    write_dcip3d_ubc,
)

from ....utils.plot_utils import plot_1d_layer_model

from ....utils.code_utils import deprecate_method

try:
    import plotly.graph_objects as grapho

    has_plotly = True
except:
    has_plotly = False


DATA_TYPES = {
    "apparent resistivity": [
        "apparent resistivity",
        "appresistivity",
        "apparentresistivity",
        "apparent-resistivity",
        "apparent_resistivity",
        "appres",
    ],
    "apparent conductivity": [
        "apparent conductivity",
        "appconductivity",
        "apparentconductivity",
        "apparent-conductivity",
        "apparent_conductivity",
        "appcon",
    ],
    "apparent chargeability": [
        "apparent chargeability",
        "appchargeability",
        "apparentchargeability",
        "apparent-chargeability",
        "apparent_chargeability",
    ],
    "potential": ["potential", "potentials", "volt", "V", "voltages", "voltage"],
}

SPACE_TYPES = {
    "half space": ["half space", "half-space", "half_space", "halfspace", "half"],
    "whole space": ["whole space", "whole-space", "whole_space", "wholespace", "whole"],
}


#######################################################################
#                          SURVEY GEOMETRY
#######################################################################


def electrode_separations(survey_object, electrode_pair="all", **kwargs):
    """
    Calculate horizontal separation between specific or all electrodes.

    Parameters
    ----------
    survey_object : SimPEG.electromagnetics.static.survey.Survey
        A DC or IP survey object
    electrode_pair : str or list of str
        A string or list of strings from the following {'all', 'AB', 'MN', 'AM', 'AN', 'BM', 'BN}

    Returns
    -------
    list of np.ndarray
        For each electrode pair specified, the electrode distance is returned
        in a list.

    """
    if "survey_type" in kwargs:
        raise TypeError(
            "The survey_type is no longer necessary to calculate electrode separations. "
            "It has been removed"
        )

    if not isinstance(electrode_pair, list):
        if electrode_pair.lower() == "all":
            electrode_pair = ["AB", "MN", "AM", "AN", "BM", "BN"]
        elif isinstance(electrode_pair, str):
            electrode_pair = [electrode_pair.upper()]
        else:
            raise TypeError(
                "electrode_pair must be either a string, list of strings, or an "
                "ndarray containing the electrode separation distances you would "
                "like to calculate not {}".format(type(electrode_pair))
            )

    elecSepDict = {}
    AB = []
    MN = []
    AM = []
    AN = []
    BM = []
    BN = []

    for src in survey_object.source_list:
        # pole or dipole source
        if isinstance(src, sources.Dipole):
            a_loc = src.location[0]
            b_loc = src.location[1]
        elif isinstance(src, sources.Pole):
            a_loc = src.location[0]
            b_loc = np.inf * np.ones_like(src.location[0])
        else:
            raise NotImplementedError(
                "A_B locations for undefined for multipole sources."
            )

        for rx in src.receiver_list:
            # pole or dipole receiver
            if isinstance(rx, receivers.Dipole):
                M = rx.locations[0]
                N = rx.locations[1]
            else:
                M = rx.locations
                N = -np.inf * np.ones_like(rx.locations)

            n_rx = np.shape(M)[0]

            A = np.tile(a_loc, (n_rx, 1))
            B = np.tile(b_loc, (n_rx, 1))

            # Compute distances
            AB.append(np.linalg.norm(A - B, axis=1))
            MN.append(np.linalg.norm(M - N, axis=1))
            AM.append(np.linalg.norm(A - M, axis=1))
            AN.append(np.linalg.norm(A - N, axis=1))
            BM.append(np.linalg.norm(B - M, axis=1))
            BN.append(np.linalg.norm(B - N, axis=1))

    # Stack to vector and define in dictionary
    if "AB" in electrode_pair:
        if AB:
            AB = np.hstack(AB)
        elecSepDict["AB"] = AB
    if "MN" in electrode_pair:
        if MN:
            MN = np.hstack(MN)
        elecSepDict["MN"] = MN
    if "AM" in electrode_pair:
        if AM:
            AM = np.hstack(AM)
        elecSepDict["AM"] = AM
    if "AN" in electrode_pair:
        if AN:
            AN = np.hstack(AN)
        elecSepDict["AN"] = AN
    if "BM" in electrode_pair:
        if BM:
            BM = np.hstack(BM)
        elecSepDict["BM"] = BM
    if "BN" in electrode_pair:
        if BN:
            BN = np.hstack(BN)
        elecSepDict["BN"] = BN

    return elecSepDict


def pseudo_locations(survey, wenner_tolerance=0.1, **kwargs):
    """
    Calculates the pseudo-sensitivity locations for 2D and 3D surveys.

    Parameters
    ----------
    survey : SimPEG.electromagnetics.static.resistivity.Survey
        A DC or IP survey
    wenner_tolerance : float, default=0.1
        If the center location for a source and receiver pair are within wenner_tolerance,
        we assume the datum was collected with a wenner configuration and the pseudo-location
        is computed based on the AB electrode spacing.

    Returns
    -------
    tuple of numpy.ndarray of the form (midxy, midz)
        For 2D surveys, *midxy* is a vector containing the along line position.
        For 3D surveys, *midxy* is an (n, 2) numpy array containing the (x,y) positions.
        In eithere case, *midz* is a vector containing the pseudo-depth locations.

    """

    if not isinstance(survey, dc.Survey):
        raise TypeError(f"Input must be instance of {dc.Survey}, not {type(survey)}")

    if len(kwargs) > 0:
        warnings.warn(
            "The keyword arguments of this function have been deprecated."
            " All of the necessary information is now in the DC survey class",
            DeprecationWarning,
        )

    # Pre-allocate
    midpoints = []
    ds = []

    for ii, source in enumerate(survey.source_list):
        src_loc = source.location
        src_midpoint = np.mean(src_loc, axis=0)[None, :]

        for receiver in source.receiver_list:
            rx_locs = receiver.locations
            if isinstance(rx_locs, list):
                rx_midpoints = (rx_locs[0] + rx_locs[1]) / 2
            else:
                rx_midpoints = rx_locs
            n_loc = rx_midpoints.shape[0]

            # Midpoint locations
            midpoints.append((np.tile(src_midpoint, (n_loc, 1)) + rx_midpoints) / 2)

            # Vector path from source midpoint to receiver midpoints
            ds.append((rx_midpoints - np.tile(src_midpoint, (n_loc, 1))))

    midpoints = np.vstack(midpoints)
    ds = np.vstack(ds)
    pseudo_depth = np.zeros_like(midpoints)

    # wenner-like electrode groups (are source and rx midpoints in same place)
    is_wenner = np.sqrt(np.sum(ds[:, :-1] ** 2, axis=1)) < wenner_tolerance

    # Pseudo depth is AB/2
    if np.any(is_wenner):
        temp = np.abs(electrode_separations(survey, ["AB"])["AB"]) / 2
        pseudo_depth[is_wenner, -1] = temp[is_wenner]

    # Takes into account topography.
    if np.any(~is_wenner):
        L = np.sqrt(np.sum(ds[~is_wenner, :] ** 2, axis=1)) / 2
        dz = ds[~is_wenner, -1]
        pseudo_depth[~is_wenner, 0] = (dz / 2) * (ds[~is_wenner, 0] / L)
        if np.shape(ds)[1] > 2:
            pseudo_depth[~is_wenner, 1] = (dz / 2) * (ds[~is_wenner, 1] / L)
        pseudo_depth[~is_wenner, -1] = (
            np.sqrt(np.sum(ds[~is_wenner, :-1] ** 2, axis=1)) / 2
        )

    return midpoints - pseudo_depth


def geometric_factor(survey_object, space_type="half space", **kwargs):
    r"""
    Calculate geometric factor for every datum.

    Consider you have current electrodes *A* and *B*, and potential electrodes *M* and *N*.
    Let :math:`R_{AM}` represents the scalar horizontal distance between electrodes *A*
    and *M*; likewise for :math:`R_{BM}`, :math:`R_{AN}` and :math:`R_{BN}`.
    The geometric factor is given by:

    .. math::
        G = \frac{1}{C} \bigg [ \frac{1}{R_{AM}} - \frac{1}{R_{BM}} - \frac{1}{R_{AN}} + \frac{1}{R_{BN}}  \bigg ]

    where :math:`C=2\pi` for a halfspace and :math:`C=4\pi` for a wholespace.

    Parameters
    ----------
    survey_object : SimPEG.electromagnetics.static.resistivity.Survey
        A DC (or IP) survey object
    space_type : str, default='half space'
        Compute geometric factor for a halfspace or wholespace. Choose from one
        of the following str {'whole-space', 'half-space'}

    Returns
    -------
    (nD) numpy.ndarray
        Geometric factor for each datum

    """
    if "survey_type" in kwargs:
        raise TypeError(
            "The survey_type is no longer necessary to calculate geometric factor. "
            "It has been removed."
        )
    # Set factor for whole-space or half-space assumption
    if space_type.lower() in SPACE_TYPES["whole space"]:
        spaceFact = 4.0
    elif space_type.lower() in SPACE_TYPES["half space"]:
        spaceFact = 2.0
    else:
        raise TypeError("'space_type must be 'whole space' | 'half space'")

    elecSepDict = electrode_separations(
        survey_object, electrode_pair=["AM", "BM", "AN", "BN"]
    )
    AM = elecSepDict["AM"]
    BM = elecSepDict["BM"]
    AN = elecSepDict["AN"]
    BN = elecSepDict["BN"]

    # Determine geometric factor G based on electrode separation distances.
    # For case where source and/or receivers are pole, terms will be
    # divided by infinity.
    G = 1 / AM - 1 / BM - 1 / AN + 1 / BN

    return G / (spaceFact * np.pi)


def apparent_resistivity_from_voltage(
    survey, volts, space_type="half space", eps=1e-10
):
    """
    Calculate apparent resistivities from normalized voltages.

    Parameters
    ----------
    survey : SimPEG.electromagnetics.static.resistivity.Survey
        A DC survey
    volts : (nD) numpy.ndarray
        Normalized voltage measurements [V/A]
    space_type : str, default='half space'
        Compute apparent resistivity assume a half space or whole space.
        Choose one of {'half_space', 'whole_space'}
    eps : float, default=1e-10
        Stabilization constant in case of a null geometric factor

    Returns
    -------
    np.ndarray
        Apparent resistivities for all data
    """

    G = geometric_factor(survey, space_type=space_type)

    # Calculate apparent resistivity
    # absolute value is required because of the regularizer
    rhoApp = np.abs(volts * (1.0 / (G + eps)))

    return rhoApp


def convert_survey_3d_to_2d_lines(
    survey, lineID, data_type="volt", output_indexing=False
):
    """
    Convert a 3D survey into a list of local 2D surveys.

    Here, the user provides a Survey whose geometry is defined
    for use in a 3D simulation and a 1D numpy.array which defines the
    line ID for each datum. The function returns a list of local
    2D survey objects. The change of coordinates for electrodes is
    [x, y, z] to [s, z], where s is the distance along the profile
    line. For each line, s = 0 defines the A-electrode location
    for the first source in the source list.

    Parameters
    ----------
    survey : SimPEG.electromagnetics.static.resistivity.Survey
        A DC (or IP) survey
    lineID : (n_data) numpy.ndarray
        Defines the corresponding line ID for each datum
    data_type : str, default='volt'
        Data type for the survey. One of
        {'volt', 'apparent_resistivity', 'apparent_conductivity', 'apparent_chargeability'}
    output_indexing : bool, default=``False``
        If ``True`` output a list of indexing arrays that map from the original 3D
        data to each 2D survey line. 

    Returns
    -------
    survey_list : list of SimPEG.electromagnetics.static.resistivity.Survey
        A list of 2D survey objects
    out_indices_list : list of np.ndarray
        A list of indexing arrays that map from the original 3D data to each 2D
        survey line.
    """

    # Find all unique line id
    unique_lineID = np.unique(lineID)

    # If you output indexing to keep track of possible sorting
    k = np.arange(0, survey.nD)
    out_indices_list = []

    ab_locs_all = np.c_[survey.locations_a, survey.locations_b]
    mn_locs_all = np.c_[survey.locations_m, survey.locations_n]

    # For each unique lineID
    survey_list = []
    for ID in unique_lineID:

        source_list = []

        # Source locations for this line
        lineID_index = np.where(lineID == ID)[0]
        ab_locs, ab_index = np.unique(
            ab_locs_all[lineID_index, :], axis=0, return_index=True
        )

        # Find s=0 location and heading for line
        start_index = lineID_index[ab_index]
        out_indices = []
        kID = k[lineID_index]  # data indices part of this line
        r0 = mkvc(ab_locs_all[start_index[0], 0:2])  # (x0, y0) for the survey line
        rN = mkvc(ab_locs_all[start_index[-1], 0:2])  # (x, y) for last electrode
        uvec = (rN - r0) / np.sqrt(
            np.sum((rN - r0) ** 2)
        )  # unit vector for line orientation

        # Along line positions and elevation for electrodes on current line
        # in terms of position elevation
        a_locs_s = np.c_[
            np.dot(ab_locs_all[lineID_index, 0:2] - r0[0], uvec),
            ab_locs_all[lineID_index, 2],
        ]
        b_locs_s = np.c_[
            np.dot(ab_locs_all[lineID_index, 3:5] - r0[0], uvec),
            ab_locs_all[lineID_index, -1],
        ]
        m_locs_s = np.c_[
            np.dot(mn_locs_all[lineID_index, 0:2] - r0[0], uvec),
            mn_locs_all[lineID_index, 2],
        ]
        n_locs_s = np.c_[
            np.dot(mn_locs_all[lineID_index, 3:5] - r0[0], uvec),
            mn_locs_all[lineID_index, -1],
        ]

        # For each source in the line
        for ii, ind in enumerate(ab_index):

            # Get source location
            src_loc_a = mkvc(a_locs_s[ind, :])
            src_loc_b = mkvc(b_locs_s[ind, :])

            # Get receiver locations
            rx_index = np.where(
                np.isclose(a_locs_s[:, 0], src_loc_a[0], atol=1e-3)
                & np.isclose(b_locs_s[:, 0], src_loc_b[0], atol=1e-3)
            )[0]
            rx_loc_m = m_locs_s[rx_index, :]
            rx_loc_n = n_locs_s[rx_index, :]

            # Extract pole and dipole receivers
            k_ii = kID[rx_index]
            is_pole_rx = np.all(np.isclose(rx_loc_m, rx_loc_n, atol=1e-3), axis=1)
            rx_list = []

            if any(is_pole_rx):
                rx_list += [
                    dc.receivers.Pole(rx_loc_m[is_pole_rx, :], data_type=data_type)
                ]
                out_indices.append(k_ii[is_pole_rx])

            if any(~is_pole_rx):
                rx_list += [
                    dc.receivers.Dipole(
                        rx_loc_m[~is_pole_rx, :],
                        rx_loc_n[~is_pole_rx, :],
                        data_type=data_type,
                    )
                ]
                out_indices.append(k_ii[~is_pole_rx])

            # Define Pole or Dipole Sources
            if np.all(np.isclose(src_loc_a, src_loc_b, atol=1e-3)):
                source_list.append(dc.sources.Pole(rx_list, src_loc_a))
            else:
                source_list.append(dc.sources.Dipole(rx_list, src_loc_a, src_loc_b))

        # Create a 2D survey and add to list
        survey_list.append(dc.survey.Survey(source_list))
        if output_indexing:
            out_indices_list.append(np.hstack(out_indices))

    if output_indexing:
        return survey_list, out_indices_list
    else:
        return survey_list


#####################################################################
#                               PLOTTING
#####################################################################
def plot_pseudosection(
    data,
    dobs=None,
    plot_type="contourf",
    ax=None,
    clim=None,
    scale="linear",
    pcolor_opts={},
    contourf_opts={},
    scatter_opts={},
    mask_topography=False,
    create_colorbar=True,
    cbar_opts={},
    cbar_label="",
    cax=None,
    data_locations=False,
    data_type=None,
    space_type="half space",
    **kwargs,
):
    """
    Plot 2D DC/IP data in pseudo-section.

    This utility allows the user to image 2D DC/IP data in pseudosection as
    either a scatter plot or as a filled contour plot.

    Parameters
    ----------
    data : SimPEG.electromagnetics.static.survey.Survey or SimPEG.data.Data
        A DC or IP survey object defining a 2D survey line, or a Data object containing
        that same type of survey object.
    dobs : numpy.ndarray (ndata,) or None
        A data vector containing volts, integrated chargeabilities, apparent
        resistivities, apparent chargeabilities or data misfits.
    plot_type : str, default:'"contourf'
        'scatter' creates a scatter plot, 'contourf' creates a filled contour plot, and
        'pcolor' creates a linearly interpolated plot.
    ax : mpl_toolkits.mplot3d.axes.Axes, optional
        An axis for the plot
    clim : list, optional
        list containing the minimum and maximum value for the color range,
        i.e. [vmin, vmax]
    scale : str, default: 'linear'
        Plot on linear or log base 10 scale {'linear', 'log'}
    pcolor_opts : dict, optional
        Dictionary defining kwargs for pcolor plot if `plot_type=='pcolor'`
    contourf_opts : dict, optional
        Dictionary defining kwargs for filled contour plot if `plot_type=='contourf'`
    scatter_opts : dict, optional
        Dictionary defining kwargs for scatter plot if `plot_type=='scatter'`
    mask_topography : bool
        This freature should be set to True when there is significant topography and the user
        would like to mask interpolated locations in the filled contour plot that lie
        above the surface topography.
    create_colorbar : bool
        If *True*, a colorbar is automatically generated. If *False*, it is not.
        If multiple planes are being plotted, only set the first scatter plot
        to *True*
    cbar_opts : dict
        Dictionary defining kwargs for the colorbar
    cbar_label : str
        A string stating the color bar label for the
        data; e.g. 'S/m', '$\\Omega m$', '%'
    cax : mpl_toolkits.mplot3d.axes.Axes, optional
        An axis object for the colorbar
    data_type : str, optional
        If dobs is ``None``, this will transform the data vector in the `survey` parameter
        when it is a SimPEG.data.Data object from voltage to the requested `data_type`.
        This occurs when `dobs` is `None`. You may also use "apparent_conductivity"
        or "apparent_resistivity" to define the data type.
    space_type : str, default: "half space" 
        Space type to used for the transformation from voltage to `data_type`
        if `dobs` is ``None``. Choose from {'half space', "whole space"}


    Returns
    -------
    mpl_toolkits.mplot3d.axes3d.Axes3D
        The axis object that holds the plot

    """
    if "pcolorOpts" in kwargs:
        raise TypeError(
            "The pcolorOpts keyword has been removed. Please use "
            "pcolor_opts instead."
        )

    if "data_location" in kwargs:
        raise TypeError(
            "The data_location keyword has been removed. Please use "
            "data_locations instead."
        )

    if "contour_opts" in kwargs:
        raise TypeError(
            "The contour_opts keyword has been removed. Please use "
            "contourf_opts instead."
        )
        contourf_opts = kwargs.pop("contour_opts")

    removed_kwargs = ["dim", "y_values", "sameratio", "survey_type"]
    for kwarg in removed_kwargs:
        if kwarg in kwargs:
            raise TypeError(r"The {kwarg} keyword has been removed.")
    if len(kwargs) > 0:
        warnings.warn("plot_pseudosection unused kwargs: {list(kwargs.keys())}")

    if plot_type.lower() not in ["pcolor", "contourf", "scatter"]:
        raise ValueError(
            "plot_type must be 'pcolor', 'contourf', or 'scatter'. The input value of "
            f"{plot_type} is not recognized"
        )

    # Get plotting locations from survey geometry
    try:
        # this should work if "data" was a Data object
        survey = data.survey
        if dobs is None:
            dobs = data.dobs
            # Transform it to the type specified in data_type (assuming it was voltage)
            if data_type in (
                DATA_TYPES["apparent conductivity"] + DATA_TYPES["apparent resistivity"]
            ):
                dobs = apparent_resistivity_from_voltage(
                    survey, dobs, space_type=space_type
                )
            if data_type in DATA_TYPES["apparent conductivity"]:
                dobs = 1.0 / dobs
    except AttributeError:
        # Assume "data" was a DC survey
        survey = data
        if dobs is None:
            raise ValueError(
                "If the first argument is a DC survey, dobs must not be None"
            )

    try:
        locations = pseudo_locations(survey)
    except Exception:
        raise TypeError(
            "The first argument must be a resitivity.Survey, or a Data object with a "
            "resistivity.Survey."
        )

    # Create an axis for the pseudosection if None
    if ax is None:
        fig = plt.figure(figsize=(10, 4))
        ax = fig.add_axes([0.1, 0.1, 0.7, 0.8])
        cax = fig.add_axes([0.85, 0.1, 0.03, 0.8])

    if clim is None:
        vmin = vmax = None
    else:
        vmin, vmax = clim
    # Create default norms
    if scale == "log":
        norm = mpl.colors.LogNorm(vmin=vmin, vmax=vmax)
    else:
        norm = mpl.colors.Normalize(vmin=vmin, vmax=vmax)

    x, z = locations[:, 0], locations[:, -1]
    # Scatter plot
    if plot_type == "scatter":
        # grab a shallow copy
        s_opts = scatter_opts.copy()
        s = s_opts.pop("s", 40)
        norm = s_opts.pop("norm", norm)
        if isinstance(norm, mpl.colors.LogNorm):
            dobs = np.abs(dobs)

        data_plot = ax.scatter(x, z, s=s, c=dobs, norm=norm, **s_opts)
    # Filled contour plot
    elif plot_type == "contourf":
        opts = contourf_opts.copy()
        norm = opts.pop("norm", norm)
        if isinstance(norm, mpl.colors.LogNorm):
            dobs = np.abs(dobs)
        if scale == "log":
            try:
                levels = opts.get("levels", "auto")
                locator = ticker.MaxNLocator(levels)
                levels = locator.tick_values(np.log10(dobs.min()), np.log10(dobs.max()))
                levels = 10 ** levels
                opts["levels"] = levels
            except TypeError:
                pass

        data_plot = ax.tricontourf(
            x,
            z,
            dobs,
            norm=norm,
            **opts,
        )
        if data_locations:
            ax.plot(x, z, "k.", ms=1, alpha=0.4)

    elif plot_type == "pcolor":
        opts = pcolor_opts.copy()
        norm = opts.pop("norm", norm)
        if isinstance(norm, mpl.colors.LogNorm):
            dobs = np.abs(dobs)

        data_plot = ax.tripcolor(
            x, z, dobs, shading="gouraud", norm=norm, **pcolor_opts
        )
        if data_locations:
            ax.plot(x, z, "k.", ms=1, alpha=0.4)

    # Use a filled polygon to mask everything above
    # that has a pseudo-location above the positions
    # for nearest electrode spacings

    if mask_topography:

        electrode_locations = np.unique(
            np.r_[
                survey.locations_a,
                survey.locations_b,
                survey.locations_m,
                survey.locations_n,
            ],
            axis=0,
        )

        zmax = np.max(electrode_locations[:, 1])

        tree = cKDTree(locations)
        _, nodeInds = tree.query(electrode_locations)

        poly_locations = locations[nodeInds, :]

        poly_locations = np.r_[
            np.c_[np.min(poly_locations[:, 0]), zmax],
            poly_locations,
            np.c_[np.max(poly_locations[:, 0]), zmax],
        ]

        ax.fill(
            poly_locations[:, 0], poly_locations[:, 1], facecolor="w", linewidth=0.5
        )

    z_top = np.max(z)
    z_bot = np.min(z)
    ax.set_ylim(z_bot - 0.03 * (z_top - z_bot), z_top + 0.03 * (z_top - z_bot))
    ax.set_xlabel("Line position (m)")
    ax.set_ylabel("Pseudo-elevation (m)")

    # Define colorbar
    if create_colorbar:
        cbar = plt.colorbar(
            data_plot,
            format="%.2e",
            fraction=0.06,
            orientation="vertical",
            cax=cax,
            ax=ax,
            **cbar_opts,
        )

        vmin = np.nanmin(dobs)
        vmax = np.nanmax(dobs)
        if scale == "log":
            ticks = np.logspace(np.log10(vmin), np.log10(vmax), 7)
        else:
            ticks = np.linspace(vmin, vmax, 7)
        cbar.set_ticks(ticks)
        cbar.ax.minorticks_off()
        cbar.set_label(cbar_label, labelpad=10)
        cbar.ax.tick_params()

    return ax, data_plot


if has_plotly:

    def plot_3d_pseudosection(
        survey,
        dvec,
        marker_size=4,
        vlim=None,
        scale="linear",
        units="",
        plane_points=None,
        plane_distance=10.0,
        cbar_opts=None,
        marker_opts=None,
        layout_opts=None,
    ):
        """
        Plot 3D DC/IP data in pseudo-section as a scatter plot.

        This utility allows the user to produce a scatter plot of 3D DC/IP data at
        all pseudo-locations. If a plane is specified, the user may create a scatter
        plot using points near that plane.

        Parameters
        ----------
        survey : SimPEG.electromagnetics.static.survey.Survey
            A DC or IP survey object
        dvec : numpy.ndarray
            A data vector containing volts, integrated chargeabilities, apparent
            resistivities or apparent chargeabilities.
        marker_size : int
            Sets the marker size for the points on the scatter plot
        vlim : list
            list containing the minimum and maximum value for the color range,
            i.e. [vmin, vmax]
        scale: str
            Plot on linear or log base 10 scale {'linear','log'}
        units : str
            A sting in d3 formatting the specified the units of *dvec*
        plane_points : list of numpy.ndarray
            A list of length 3 which contains the three xyz locations required to
            define a plane; i.e. [xyz1, xyz2, xyz3]. This functionality is used to
            plot only data that lie near this plane. A list of [xyz1, xyz2, xyz3]
            can be entered for multiple planes.
        plane_distance : float or list of float
            Distance tolerance for plotting data that are near the plane(s) defined by
            **plane_points**. A list is used if the *plane_distance* is different
            for each plane.
        cbar_opts: dict
            Dictionary containing colorbar properties formatted according to plotly.graph_objects.scatter3d.cbar
        marker_opts : dict
            Dictionary containing marker properties formatted according to plotly.graph_objects.scatter3d
        layout_opts : dict
            Dictionary defining figure layout properties, formatted according to plotly.Layout


        Returns
        -------
        fig :
            A plotly figure

        """

        locations = pseudo_locations(survey)

        # Scaling
        if scale == "log":
            plot_vec = np.log10(dvec)
            tick_format = ".2f"
            tick_prefix = "10^"
            hovertemplate = (
                "x: %{x:.2f}<br>y: %{y:.2f}<br>z: %{z:.2f}<br>value: %{customdata:.3e} "
                + units
            )
        else:
            plot_vec = dvec
            tick_format = "g"
            tick_prefix = None
            hovertemplate = (
                "x: %{x:.2f}<br>y: %{y:.2f}<br>z: %{z:.2f}<br>value: %{customdata:.6g} "
                + units
            )

        if vlim is None:
            vlim = [np.min(plot_vec), np.max(plot_vec)]
        elif scale == "log":
            vlim = [np.log10(vlim[0]), np.log10(vlim[1])]

        # Set colorbar properties. Start with default values and replace any
        # keys that need to be updated.
        cbar = {
            "thickness": 20,
            "title": units,
            "tickprefix": tick_prefix,
            "tickformat": tick_format,
        }

        if cbar_opts is not None:
            cbar = {key: cbar_opts.get(key, cbar[key]) for key in cbar}

        # Set marker properties. Start with default values and replace any
        # keys that need to be updated.
        marker = {
            "size": 4,
            "colorscale": "viridis",
            "cmin": vlim[0],
            "cmax": vlim[1],
            "opacity": 0.8,
            "colorbar": cbar,
        }
        if marker_opts is not None:
            marker = {key: marker_opts.get(key, marker[key]) for key in marker}

        # 3D scatter plot
        if plane_points == None:

            marker["color"] = plot_vec
            scatter_data = [
                grapho.Scatter3d(
                    x=locations[:, 0],
                    y=locations[:, 1],
                    z=locations[:, 2],
                    customdata=dvec,
                    hovertemplate=hovertemplate,
                    name="",
                    mode="markers",
                    marker=marker,
                )
            ]

        else:
            # Place in list if only one plane defined
            if isinstance(plane_points[0], np.ndarray):
                plane_points = [plane_points]

            # Expand to list of only one plane distance for all planes
            if isinstance(plane_distance, list) != True:
                plane_distance = len(plane_points) * [plane_distance]

            # Pre-allocate index for points on plane(s)
            k = np.zeros(len(plot_vec), dtype=bool)
            for ii in range(0, len(plane_points)):

                p1, p2, p3 = plane_points[ii]
                a, b, c, d = define_plane_from_points(p1, p2, p3)

                k = k | (
                    np.abs(
                        a * locations[:, 0]
                        + b * locations[:, 1]
                        + c * locations[:, 2]
                        + d
                    )
                    / np.sqrt(a ** 2 + b ** 2 + c ** 2)
                    < plane_distance[ii]
                )

            if np.all(k == 0):
                raise IndexError(
                    """No locations are within *plane_distance* of any plane(s)
                    defined by *plane_points*. Try increasing *plane_distance*."""
                )

            marker["color"] = plot_vec[k]
            scatter_data = [
                grapho.Scatter3d(
                    x=locations[k, 0],
                    y=locations[k, 1],
                    z=locations[k, 2],
                    customdata=dvec[k],
                    mode="markers",
                    marker=marker,
                )
            ]

        fig = grapho.Figure(data=scatter_data)

        fig.update_layout(
            scene=dict(
                xaxis=dict(title="X[m]"),
                yaxis=dict(title="Y[m]"),
                zaxis=dict(title="Z[m]"),
            ),
            scene_camera=dict(eye=dict(x=1.5, y=-1.5, z=1.5)),
        )
        if layout_opts is not None:
            fig.update_layout(**layout_opts)

        return fig


#########################################################################
#                      GENERATE SURVEYS
#########################################################################


def generate_survey_from_abmn_locations(
    *,
    locations_a=None,
    locations_b=None,
    locations_m=None,
    locations_n=None,
    data_type=None,
    output_sorting=False,
):
    """
    Use A, B, M and N electrode locations to construct a 2D or 3D DC/IP survey.

    Parameters
    ----------
    locations_a : numpy.array
        An (n, dim) numpy array containing A electrode locations
    locations_b : None or numpy.array
        An (n, dim) numpy array containing B electrode locations. If None,
        we assume all sources are Pole sources.
    locations_m : numpy.array
        An (n, dim) numpy array containing M electrode locations
    locations_n : numpy.array
        An (n, dim) numpy array containing N electrode locations. If None,
        we assume all receivers are Pole receivers.
    data_type : str
        Must be one of {'volt', 'apparent_conductivity', 'apparent_resistivity', 'apparent_chargeability'}
    output_sorting : bool
        This option is used if the ABMN locations are sorted during the creation of the survey
        and you would like to sort any data vectors associated with the electrode locations.
        If False, the function will output a SimPEG.electromagnetic.static.survey.Survey object.
        If True, the function will output a tuple containing the survey object and a numpy array
        (n,) that will sort the data vector to match the order of the electrodes in the survey.


    Returns
    -------
    survey
        A SimPEG.electromagnetic.static.survey.Survey object
    sort_index
        A numpy array which defines any sorting that took place when creating the survey


    """

    if locations_a is None:
        raise TypeError("Locations for A electrodes must be provided.")
    if locations_m is None:
        raise TypeError("Locations for M electrodes must be provided.")

    assert data_type.lower() in [
        "volt",
        "apparent_conductivity",
        "apparent_resistivity",
        "apparent_chargeability",
    ], "data_type must be one of 'volt', 'apparent_conductivity', 'apparent_resistivity', 'apparent_chargeability'"

    if locations_b is None:
        locations_b = locations_a

    if locations_n is None:
        locations_n = locations_m

    if (
        locations_a.shape == locations_b.shape == locations_m.shape == locations_n.shape
    ) == False:
        raise ValueError(
            "Arrays containing A, B, M and N electrode locations must be same shape."
        )

    # Set up keeping track of sorting of rows and unique sources
    n_rows = np.shape(locations_a)[0]
    k = np.arange(0, n_rows)
    out_indices = []
    unique_ab, ab_index = np.unique(
        np.c_[locations_a, locations_b], axis=0, return_index=True
    )
    ab_index = np.sort(ab_index)

    # Loop over all unique source locations
    source_list = []
    for ii, ind in enumerate(ab_index):

        # Get source location
        src_loc_a = mkvc(locations_a[ind, :])
        src_loc_b = mkvc(locations_b[ind, :])

        # Get receiver locations
        rx_index = np.where(
            (
                (np.sqrt(np.sum((locations_a - src_loc_a) ** 2, axis=1)) < 1e-3)
                & (np.sqrt(np.sum((locations_b - src_loc_b) ** 2, axis=1)) < 1e-3)
            )
        )[0]

        rx_loc_m = locations_m[rx_index, :]
        rx_loc_n = locations_n[rx_index, :]

        # Extract pole and dipole receivers
        k_ii = k[rx_index]
        is_pole_rx = np.all(np.isclose(rx_loc_m, rx_loc_n, atol=1e-3), axis=1)
        rx_list = []

        if any(is_pole_rx):
            rx_list += [dc.receivers.Pole(rx_loc_m[is_pole_rx, :], data_type=data_type)]
            out_indices.append(k_ii[is_pole_rx])

        if any(~is_pole_rx):
            rx_list += [
                dc.receivers.Dipole(
                    rx_loc_m[~is_pole_rx, :],
                    rx_loc_n[~is_pole_rx, :],
                    data_type=data_type,
                )
            ]
            out_indices.append(k_ii[~is_pole_rx])

        # Define Pole or Dipole Sources
        if np.all(np.isclose(src_loc_a, src_loc_b, atol=1e-3)):
            source_list.append(dc.sources.Pole(rx_list, src_loc_a))
        else:
            source_list.append(dc.sources.Dipole(rx_list, src_loc_a, src_loc_b))

    # Create outputs
    out_indices = np.hstack(out_indices)
    survey = dc.survey.Survey(source_list)

    if any(k != out_indices):
        warnings.warn(
            "Ordering of ABMN locations changed when generating survey. "
            "Associated data vectors will need sorting. Set output_sorting to "
            "True for sorting indices."
        )

    if output_sorting:
        return survey, out_indices
    else:
        return survey


def generate_dcip_survey(endl, survey_type, a, b, n, dim=3, **kwargs):

    """
    Load in endpoints and survey specifications to generate Tx, Rx location
    stations.

    Assumes flat topo for now...

    Parameters
    ----------
    endl : numpy.ndarray
        End points for survey line [x1, y1, z1, x2, y2, z2]
    survey_type : str
        Survey type. Choose one of {'dipole-dipole', 'pole-dipole', 'dipole-pole', 'pole-pole', 'gradient'}
    a : int
        pole seperation
    b : int
        dipole separation
    n : int
        number of receiver dipoles per source
    dim : int, default=3
        Create 2D or 3D survey

    Returns
    -------
    SimPEG.electromagnetics.static.resistivity.Survey
        A DC survey object
    """
    if "d2flag" in kwargs:
        raise TypeError(
            "The d2flag is no longer necessary to construct a survey. "
            "It has been removed."
        )

    def xy_2_r(x1, x2, y1, y2):
        r = np.sqrt(np.sum((x2 - x1) ** 2.0 + (y2 - y1) ** 2.0))
        return r

    # Evenly distribute electrodes and put on surface
    # Mesure survey length and direction
    dl_len = xy_2_r(endl[0, 0], endl[1, 0], endl[0, 1], endl[1, 1])

    dl_x = (endl[1, 0] - endl[0, 0]) / dl_len
    dl_y = (endl[1, 1] - endl[0, 1]) / dl_len

    nstn = int(np.floor(dl_len / a))

    # Compute discrete pole location along line
    stn_x = endl[0, 0] + np.array(range(int(nstn))) * dl_x * a
    stn_y = endl[0, 1] + np.array(range(int(nstn))) * dl_y * a

    if dim == 2:
        ztop = np.linspace(endl[0, 1], endl[0, 1], nstn)
        # Create line of P1 locations
        M = np.c_[stn_x, ztop]
        # Create line of P2 locations
        N = np.c_[stn_x + a * dl_x, ztop]

    elif dim == 3:
        stn_z = np.linspace(endl[0, 2], endl[0, 2], nstn)
        # Create line of P1 locations
        M = np.c_[stn_x, stn_y, stn_z]
        # Create line of P2 locations
        N = np.c_[stn_x + a * dl_x, stn_y + a * dl_y, stn_z]

    # Build list of Tx-Rx locations depending on survey type
    # Dipole-dipole: Moving tx with [a] spacing -> [AB a MN1 a MN2 ... a MNn]
    # Pole-dipole: Moving pole on one end -> [A a MN1 a MN2 ... MNn a B]
    SrcList = []

    if survey_type != "gradient":

        for ii in range(0, int(nstn) - 1):

            if survey_type.lower() in ["dipole-dipole", "dipole-pole"]:
                tx = np.c_[M[ii, :], N[ii, :]]
                # Current elctrode separation
                AB = xy_2_r(tx[0, 1], endl[1, 0], tx[1, 1], endl[1, 1])
            elif survey_type.lower() in ["pole-dipole", "pole-pole"]:
                tx = np.r_[M[ii, :]]
                # Current elctrode separation
                AB = xy_2_r(tx[0], endl[1, 0], tx[1], endl[1, 1])
            else:
                raise TypeError(
                    "survey_type must be 'dipole-dipole' | 'pole-dipole' | "
                    "'dipole-pole' | 'pole-pole' not {}".format(survey_type)
                )

            # Rx.append(np.c_[M[ii+1:indx, :], N[ii+1:indx, :]])

            # Number of receivers to fit
            nstn = int(np.min([np.floor((AB - b) / a), n]))

            # Check if there is enough space, else break the loop
            if nstn <= 0:
                continue

            # Compute discrete pole location along line
            stn_x = N[ii, 0] + dl_x * b + np.array(range(int(nstn))) * dl_x * a
            stn_y = N[ii, 1] + dl_y * b + np.array(range(int(nstn))) * dl_y * a

            # Create receiver poles

            if dim == 3:
                stn_z = np.linspace(endl[0, 2], endl[0, 2], nstn)

                # Create line of P1 locations
                P1 = np.c_[stn_x, stn_y, stn_z]
                # Create line of P2 locations
                P2 = np.c_[stn_x + a * dl_x, stn_y + a * dl_y, stn_z]
                if survey_type.lower() in ["dipole-dipole", "pole-dipole"]:
                    rxClass = dc.Rx.Dipole(P1, P2)
                elif survey_type.lower() in ["dipole-pole", "pole-pole"]:
                    rxClass = dc.Rx.Pole(P1)

            elif dim == 2:
                ztop = np.linspace(endl[0, 1], endl[0, 1], nstn)
                # Create line of P1 locations
                P1 = np.c_[stn_x, np.ones(nstn).T * ztop]
                # Create line of P2 locations
                P2 = np.c_[stn_x + a * dl_x, np.ones(nstn).T * ztop]
                if survey_type.lower() in ["dipole-dipole", "pole-dipole"]:
                    rxClass = dc.Rx.Dipole(P1, P2)
                elif survey_type.lower() in ["dipole-pole", "pole-pole"]:
                    rxClass = dc.Rx.Pole(P1)

            if survey_type.lower() in ["dipole-dipole", "dipole-pole"]:
                srcClass = dc.Src.Dipole([rxClass], M[ii, :], N[ii, :])
            elif survey_type.lower() in ["pole-dipole", "pole-pole"]:
                srcClass = dc.Src.Pole([rxClass], M[ii, :])
            SrcList.append(srcClass)

    elif survey_type.lower() == "gradient":

        # Gradient survey takes the "b" parameter to define the limits of a
        # square survey grid. The pole seperation within the receiver grid is
        # define the "a" parameter.

        # Get the edge limit of survey area
        min_x = endl[0, 0] + dl_x * b
        min_y = endl[0, 1] + dl_y * b

        max_x = endl[1, 0] - dl_x * b
        max_y = endl[1, 1] - dl_y * b

        # Define the size of the survey grid (square for now)
        box_l = np.sqrt((min_x - max_x) ** 2.0 + (min_y - max_y) ** 2.0)
        box_w = box_l / 2.0

        nstn = int(np.floor(box_l / a))

        # Compute discrete pole location along line
        stn_x = min_x + np.array(range(int(nstn))) * dl_x * a
        stn_y = min_y + np.array(range(int(nstn))) * dl_y * a

        # Define number of cross lines
        nlin = int(np.floor(box_w / a))
        lind = range(-nlin, nlin + 1)

        npoles = int(nstn * len(lind))

        rx = np.zeros([npoles, 6])
        for ii in range(len(lind)):

            # Move station location to current survey line This is a
            # perpendicular move then line survey orientation, hence the y, x
            # switch
            lxx = stn_x - lind[ii] * a * dl_y
            lyy = stn_y + lind[ii] * a * dl_x

            M = np.c_[lxx, lyy, np.ones(nstn).T * ztop]
            N = np.c_[lxx + a * dl_x, lyy + a * dl_y, np.ones(nstn).T * ztop]
            rx[(ii * nstn) : ((ii + 1) * nstn), :] = np.c_[M, N]

            if dim == 3:
                rxClass = dc.Rx.Dipole(rx[:, :3], rx[:, 3:])
            elif dim == 2:
                M = M[:, [0, 2]]
                N = N[:, [0, 2]]
                rxClass = dc.Rx.Dipole(rx[:, [0, 2]], rx[:, [3, 5]])
            srcClass = dc.Src.Dipole([rxClass], (endl[0, :]), (endl[1, :]))
        SrcList.append(srcClass)
        survey_type = "dipole-dipole"

    survey = dc.Survey(SrcList, survey_type=survey_type.lower())
    return survey


def generate_dcip_sources_line(
    survey_type,
    data_type,
    dimension_type,
    end_points,
    topo,
    num_rx_per_src,
    station_spacing,
):
    """
    Generate the source list for a 2D or 3D DC/IP survey line.

    This utility will create the list of DC/IP source objects for a single line of
    2D or 3D data. The topography, orientation, spacing and number of receivers
    can be specified by the user. This function can be used to define multiple lines
    of DC/IP, which can be appended to create the sources for an entire survey.

    Parameters
    ----------
    survey_type : str
        Survey type. Choose one of {'dipole-dipole', 'pole-dipole', 'dipole-pole', 'pole-pole'}
    data_type : str
        Data type. Choose one of {'volt', 'apparent_conductivity', 'apparent_resistivity', 'apparent_chargeability'}
    dimension_type : str
        Choose either '2D' or '3D'
    end_points : numpy.array
        Horizontal end points [x1, x2] or [x1, x2, y1, y2]
    topo : (n, dim) numpy.ndarray
        Define survey topography
    num_rx_per_src : int
        Maximum number of receivers per souces
    station_spacing : float
        Distance between stations

    Returns
    -------
    SimPEG.electromagnetics.static.resistivity.Survey
        A DC survey object
    """

    assert survey_type.lower() in [
        "pole-pole",
        "pole-dipole",
        "dipole-pole",
        "dipole-dipole",
    ], "survey_type must be one of 'pole-pole', 'pole-dipole', 'dipole-pole', 'dipole-dipole'"

    assert data_type.lower() in [
        "volt",
        "apparent_conductivity",
        "apparent_resistivity",
        "apparent_chargeability",
    ], "data_type must be one of 'volt', 'apparent_conductivity', 'apparent_resistivity', 'apparent_chargeability'"

    assert dimension_type.upper() in [
        "2D",
        "2.5D",
        "3D",
    ], "dimension_type must be one of '2D' or '3D'"

    def xy_2_r(x1, x2, y1, y2):
        r = np.sqrt(np.sum((x2 - x1) ** 2.0 + (y2 - y1) ** 2.0))
        return r

    # Compute horizontal locations of sources and receivers
    x1 = end_points[0]
    x2 = end_points[1]

    if dimension_type == "3D":

        # Station locations
        y1 = end_points[2]
        y2 = end_points[3]
        L = xy_2_r(x1, x2, y1, y2)
        nstn = int(np.floor(L / station_spacing) + 1)
        dl_x = (x2 - x1) / L
        dl_y = (y2 - y1) / L
        stn_x = x1 + np.array(range(int(nstn))) * dl_x * station_spacing
        stn_y = y1 + np.array(range(int(nstn))) * dl_y * station_spacing

        # Station xyz locations
        P = np.c_[stn_x, stn_y]
        if np.size(topo) == 1:
            P = np.c_[P, topo * np.ones((nstn))]
        else:
            fun_interp = LinearNDInterpolator(topo[:, 0:2], topo[:, -1])
            P = np.c_[P, fun_interp(P)]

    else:

        # Station locations
        y1 = 0.0
        y2 = 0.0
        L = xy_2_r(x1, x2, y1, y2)
        nstn = int(np.floor(L / station_spacing) + 1)
        stn_x = x1 + np.array(range(int(nstn))) * station_spacing

        # Station xyz locations
        if np.size(topo) == 1:
            P = np.c_[stn_x, topo * np.ones((nstn))]
        else:
            fun_interp = interp1d(topo[:, 0], topo[:, -1])
            P = np.c_[stn_x, fun_interp(stn_x)]

    # Build list of Tx-Rx locations depending on survey type
    # Dipole-dipole: Moving tx with [a] spacing -> [AB a MN1 a MN2 ... a MNn]
    # Pole-dipole: Moving pole on one end -> [A a MN1 a MN2 ... MNn a B]
    source_list = []

    if survey_type.lower() == "pole-pole":
        rx_shift = 0
    elif survey_type.lower() in ["pole-dipole", "dipole-pole"]:
        rx_shift = 1
    elif survey_type.lower() == "dipole-dipole":
        rx_shift = 2

    for ii in range(0, int(nstn - rx_shift)):

        if dimension_type == "3D":
            D = xy_2_r(stn_x[ii + rx_shift], x2, stn_y[ii + rx_shift], y2)
        else:
            D = xy_2_r(stn_x[ii + rx_shift], x2, y1, y2)

        # Number of receivers to fit
        nrec = int(np.min([np.floor(D / station_spacing), num_rx_per_src]))

        # Check if there is enough space, else break the loop
        if nrec <= 0:
            continue

        # Create receivers
        if survey_type.lower() in ["dipole-pole", "pole-pole"]:
            rxClass = dc.receivers.Pole(
                P[ii + rx_shift + 1 : ii + rx_shift + nrec + 1, :], data_type=data_type
            )
        elif survey_type.lower() in ["dipole-dipole", "pole-dipole"]:
            rxClass = dc.receivers.Dipole(
                P[ii + rx_shift : ii + rx_shift + nrec, :],
                P[ii + rx_shift + 1 : ii + rx_shift + nrec + 1, :],
                data_type=data_type,
            )

        # Create sources
        if survey_type.lower() in ["pole-dipole", "pole-pole"]:
            srcClass = dc.sources.Pole([rxClass], P[ii, :])
        elif survey_type.lower() in ["dipole-dipole", "dipole-pole"]:
            srcClass = dc.sources.Dipole([rxClass], P[ii, :], P[ii + 1, :])

        source_list.append(srcClass)

    return source_list


def xy_2_lineID(dc_survey):
    """
    Read DC survey class and append line ID.
    Assumes that the locations are listed in the order
    they were collected. May need to generalize for random
    point locations, but will be more expensive

    Parameters
    ----------
    dc_survey : dict
        Vectors of station location

    Returns
    -------
    numpy.ndarray
        LineID Vector of integers
    """

    # Compute unit vector between two points
    nstn = dc_survey.nSrc

    # Pre-allocate space
    lineID = np.zeros(nstn)

    linenum = 0
    indx = 0

    for ii in range(nstn):

        if ii == 0:

            A = dc_survey.source_list[ii].location[0]
            B = dc_survey.source_list[ii].location[1]

            xout = np.mean([A[0:2], B[0:2]], axis=0)

            xy0 = A[:2]
            xym = xout

            # Deal with replicate pole location
            if np.all(xy0 == xym):
                xym[0] = xym[0] + 1e-3

            continue

        A = dc_survey.source_list[ii].location[0]
        B = dc_survey.source_list[ii].location[1]

        xin = np.mean([A[0:2], B[0:2]], axis=0)

        vec1, r1 = r_unit(xout, xin)  # Compute vector between neighbours
        vec2, r2 = r_unit(xym, xin)  # Compute vector between current stn and mid-point
        vec3, r3 = r_unit(xy0, xin)  # Compute vector between current stn and start line
        vec4, r4 = r_unit(xym, xy0)  # Compute vector between mid-point and start line

        # Compute dot product
        ang1 = np.abs(vec1.dot(vec2))
        ang2 = np.abs(vec3.dot(vec4))

        # If the angles are smaller then 45d, than next point is on a new line
        if ((ang1 < np.cos(np.pi / 4.0)) | (ang2 < np.cos(np.pi / 4.0))) & (
            np.all(np.r_[r1, r2, r3, r4] > 0)
        ):

            # Re-initiate start and mid-point location
            xy0 = A[:2]
            xym = xin

            # Deal with replicate pole location
            if np.all(xy0 == xym):
                xym[0] = xym[0] + 1e-3

            linenum += 1
            indx = ii

        else:
            xym = np.mean([xy0, xin], axis=0)

        lineID[ii] = linenum
        xout = xin

    return lineID


def r_unit(p1, p2):
    """Compute unit vector between two points

    Parameters
    ----------
    p1 : (dim) numpy.array
        Start point
    p2 : (dim) numpy.array
        End point

    Returns
    -------
    (dim) numpy.array
        Unit vector
    """

    assert len(p1) == len(p2), "locs must be the same shape."

    dx = []
    for ii in range(len(p1)):
        dx.append((p2[ii] - p1[ii]))

    # Compute length of vector
    r = np.linalg.norm(np.asarray(dx))

    if r != 0:
        vec = dx / r

    else:
        vec = np.zeros(len(p1))

    return vec, r


def gettopoCC(mesh, ind_active, option="top"):
    """
    Generate surface topography from active indices of mesh.

    Parameters
    ----------
    mesh : discretize.TensorMesh or discretize.TreeMesh
        A tensor or tree mesh
    ind_active : numpy.ndarray of bool or int
        Active cells index; i.e. indices of cells below surface
    option : str, default="top"
        Use string "top" or "center" to specify if the surface passes through the
        tops or cell centers of surface cells.

    Returns
    -------
    (n, dim) numpy.ndarray
        xy[z] topography
    """
    if mesh._meshType == "TENSOR":

        if mesh.dim == 3:

            mesh2D = discretize.TensorMesh([mesh.hx, mesh.hy], mesh.x0[:2])
            zc = mesh.cell_centers[:, 2]
            ACTIND = ind_active.reshape((mesh.vnC[0] * mesh.vnC[1], mesh.vnC[2]), order="F")
            ZC = zc.reshape((mesh.vnC[0] * mesh.vnC[1], mesh.vnC[2]), order="F")
            topoCC = np.zeros(ZC.shape[0])

            for i in range(ZC.shape[0]):
                ind = np.argmax(ZC[i, :][ACTIND[i, :]])
                if option == "top":
                    dz = mesh.hz[ACTIND[i, :]][ind] * 0.5
                elif option == "center":
                    dz = 0.0
                else:
                    raise Exception()
                topoCC[i] = ZC[i, :][ACTIND[i, :]].max() + dz
            return mesh2D, topoCC

        elif mesh.dim == 2:

            mesh1D = discretize.TensorMesh([mesh.hx], [mesh.x0[0]])
            yc = mesh.cell_centers[:, 1]
            ACTIND = ind_active.reshape((mesh.vnC[0], mesh.vnC[1]), order="F")
            YC = yc.reshape((mesh.vnC[0], mesh.vnC[1]), order="F")
            topoCC = np.zeros(YC.shape[0])
            for i in range(YC.shape[0]):
                ind = np.argmax(YC[i, :][ACTIND[i, :]])
                if option == "top":
                    dy = mesh.hy[ACTIND[i, :]][ind] * 0.5
                elif option == "center":
                    dy = 0.0
                else:
                    raise Exception()
                topoCC[i] = YC[i, :][ACTIND[i, :]].max() + dy
            return mesh1D, topoCC

    elif mesh._meshType == "TREE":

        inds = mesh.get_boundary_cells(ind_active, direction="zu")[0]

        if option == "top":
            dz = mesh.h_gridded[inds, -1] * 0.5
        elif option == "center":
            dz = 0.0
        return mesh.cell_centers[inds, :-1], mesh.cell_centers[inds, -1] + dz
    else:
        raise NotImplementedError(f"{type(mesh)} mesh is not supported.")


<<<<<<< HEAD

def drapeTopotoLoc(mesh, pts, ind_active=None, option="top", topo=None, **kwargs):
    """Drape locations right below discretized surface topography

    This function projects the set of locations provided to the discrete
    surface topography.

    Parameters
    ----------
    mesh : discretize.TensorMesh or discretize.TreeMesh
        A 2D tensor or tree mesh
    pts : (n, dim) numpy.ndarray
        The set of points being projected to the discretize surface topography
    ind_active : numpy.ndarray of int or bool, optional
        Index array for all cells lying below the surface topography. Surface topography
        can be specified using the 'ind_active' or 'topo' input parameters.
    option : str, default = "top"
        Define whether the cell center or entire cell of actice cells must be below the topography.
        Choose from "center" or "top". The topography is defined using the 'topo' input parameter.
    topo : (n, dim) numpy.ndarray
        Surface topography. Can be used if an active indices array cannot be provided
        for the input parameter 'ind_active'
=======
def drapeTopotoLoc(mesh, pts, actind=None, option="top", topo=None):
    """
    Drape location right below (cell center) the topography
>>>>>>> 2421118f
    """

    if "actind" in kwargs:
        ind_active = kwargs.pop("actind")

    if isinstance(mesh, discretize.CurvilinearMesh):
        raise ValueError("Curvilinear mesh is not supported.")

    if mesh.dim == 2:
        # if shape is (*, 1) or (*, 2) just grab first column
        if pts.ndim == 2 and pts.shape[1] in [1, 2]:
            pts = pts[:, 0]
        if pts.ndim > 1:
            raise ValueError("pts should be 1d array")
    elif mesh.dim == 3:
        if pts.shape[1] not in [2, 3]:
            raise ValueError("shape of pts should be (x, 3) or (x, 2)")
        # just grab the xy locations in the first two columns
        pts = pts[:, :2]
    else:
        raise ValueError("Unsupported mesh dimension")
    
    if ind_active is None:
        ind_active = surface2ind_topo(mesh, topo)
    
    if mesh._meshType == "TENSOR":
        meshtemp, topoCC = gettopoCC(mesh, ind_active, option=option)
        inds = closestPoints(meshtemp, pts)
        topo = topoCC[inds]
        out = np.c_[pts, topo]

    elif mesh._meshType == "TREE":
        if mesh.dim == 3:
            uniqXYlocs, topoCC = gettopoCC(mesh, ind_active, option=option)
            inds = closestPointsGrid(uniqXYlocs, pts)
            out = np.c_[uniqXYlocs[inds, :], topoCC[inds]]
        else:
            uniqXlocs, topoCC = gettopoCC(mesh, ind_active, option=option)
            inds = closestPointsGrid(uniqXlocs, pts, dim=1)
            out = np.c_[uniqXlocs[inds], topoCC[inds]]
    else:
        raise NotImplementedError(f"{type(mesh)} mesh is not supported.")

    return out


def genTopography(mesh, zmin, zmax, seed=None, its=100, anisotropy=None):
    """Generate random topography

    Parameters
    ----------
    mesh : discretize.BaseMesh
        A 2D or 3D mesh
    zmin : float
        Minimum topography [m]
    zmax : float
        Maximum topography [m]
    seed : int, default=``None``
        Set the seed for the random generated model or leave as ``None``
    its : int, default=100
        Number of smoothing iterations after convolutions
    anisotropy : (3, n) np.ndarray, default=``None``
        Apply a (3, n) blurring kernel that is used or leave as ``None`` in the case of isotropy.
    """

    if isinstance(mesh, discretize.CurvilinearMesh):
        raise ValueError("Curvilinear mesh is not supported.")

    if mesh.dim == 3:
        mesh2D = discretize.TensorMesh([mesh.hx, mesh.hy], x0=[mesh.x0[0], mesh.x0[1]])
        out = model_builder.randomModel(
            mesh.vnC[:2], bounds=[zmin, zmax], its=its, seed=seed, anisotropy=anisotropy
        )
        return out, mesh2D
    elif mesh.dim == 2:
        mesh1D = discretize.TensorMesh([mesh.hx], x0=[mesh.x0[0]])
        out = model_builder.randomModel(
            mesh.vnC[:1], bounds=[zmin, zmax], its=its, seed=seed, anisotropy=anisotropy
        )
        return out, mesh1D
    else:
        raise Exception("Only works for 2D and 3D models")


def closestPointsGrid(grid, pts, dim=2):
    """Move a list of points to the closest points on a grid.

    Parameters
    ----------
    grid : (n, dim) numpy.ndarray
        A gridded set of points
    pts : (m, dim) numpy.ndarray
        Points being projected to gridded locations
    dim : int, default=2
        Dimension of the points

    Returns
    -------
    (m) numpy.ndarray
        indices for the closest gridded location for all *pts* supplied.
    """
    if dim == 1:
        nodeInds = np.asarray(
            [np.abs(pt - grid).argmin() for pt in pts.tolist()], dtype=int
        )
    else:
        tree = cKDTree(grid)
        _, nodeInds = tree.query(pts)

    return nodeInds


def gen_3d_survey_from_2d_lines(
    survey_type,
    a,
    b,
    n_spacing,
    n_lines=5,
    line_length=200.0,
    line_spacing=20.0,
    x0=0,
    y0=0,
    z0=0,
    src_offset_y=0.0,
    dim=3,
    is_IO=True,
):
    """
    Generate 3D DC survey using gen_DCIPsurvey function.

    Parameters
    ----------
    survey_type : str
        Survey type. Choose one of {'dipole-dipole', 'pole-dipole', 'dipole-pole', 'pole-pole', 'gradient'}
    a : int
        pole seperation
    b : int
        dipole separation
    n_spacing : int
        number of receiver dipoles per source
    n_lines : int, default=5
        Number of survey lines
    line_length : float, default=200.
        Line length
    line_spacing : float, default=20.
        Line spacing
    x0, y0, z0 : float, default=0.
        The origin for the 3D survey
    src_offset_y : float, default=0.
        Source y offset
    dim : int, default=3
        Define 2D or 3D survey
    is_IO : bool, default=``True``
        If ``True``, is an IO class

    Returns
    -------
    SimPEG.dc.SurveyDC.Survey
        A 3D DC survey object
    """
    ylocs = np.arange(n_lines) * line_spacing + y0

    survey_lists_2d = []
    source_list = []
    line_inds = []
    for i, y in enumerate(ylocs):
        # Generate DC survey object
        xmin, xmax = x0, x0 + line_length
        ymin, ymax = y, y
        zmin, zmax = 0, 0
        IO_2d = dc.IO()
        endl = np.array([[xmin, ymin, zmin], [xmax, ymax, zmax]])
        survey_2d = gen_DCIPsurvey(
            endl,
            survey_type,
            a,
            b,
            n_spacing,
            dim=3,
        )

        source_list.append(survey_2d.source_list)
        survey_2d = IO_2d.from_abmn_locations_to_survey(
            survey_2d.locations_a[:, [0, 2]],
            survey_2d.locations_b[:, [0, 2]],
            survey_2d.locations_m[:, [0, 2]],
            survey_2d.locations_n[:, [0, 2]],
            survey_type,
            dimension=2,
        )
        survey_lists_2d.append(survey_2d)
        line_inds.append(np.ones(survey_2d.nD, dtype=int) * i)
    line_inds = np.hstack(line_inds)
    source_list = sum(source_list, [])
    survey_3d = dc.Survey(source_list)
    IO_3d = dc.IO()

    survey_3d.locations_a[:, 1] += src_offset_y
    survey_3d.locations_b[:, 1] += src_offset_y

    survey_3d = IO_3d.from_abmn_locations_to_survey(
        survey_3d.locations_a,
        survey_3d.locations_b,
        survey_3d.locations_m,
        survey_3d.locations_n,
        survey_type,
        dimension=3,
        line_inds=line_inds,
    )
    return IO_3d, survey_3d


############
# Deprecated
############


def plot_pseudoSection(
    data,
    ax=None,
    survey_type="dipole-dipole",
    data_type="appConductivity",
    space_type="half-space",
    clim=None,
    scale="linear",
    sameratio=True,
    pcolorOpts={},
    data_location=False,
    dobs=None,
    dim=2,
):

    raise TypeError(
        "The plot_pseudoSection method has been removed. Please use "
        "plot_pseudosection instead."
    )


def apparent_resistivity(
    data_object,
    survey_type=None,
    space_type="half space",
    dobs=None,
    eps=1e-10,
    **kwargs,
):

    raise TypeError(
        "The apparent_resistivity method has been removed. Please use "
        "apparent_resistivity_from_voltage instead."
    )


source_receiver_midpoints = deprecate_method(
    pseudo_locations, "source_receiver_midpoints", "0.17.0", future_warn=True
)


def plot_layer(rho, mesh, **kwargs):
    warnings.warn(
        "The plot_layer method has been deprecated. Please use "
        "plot_1d_layer_model instead. This will be removed in version"
        " 0.17.0 of SimPEG",
        FutureWarning,
    )

    return plot_1d_layer_model(mesh.hx, rho, z0=mesh.origin[0], **kwargs)


def convertObs_DC3D_to_2D(survey, lineID, flag="local"):
    raise TypeError(
        "The convertObs_DC3D_to_2D method has been removed. Please use "
        "convert_3d_survey_to_2d."
    )


def getSrc_locs(survey):
    warnings.warn(
        "The getSrc_locs method has been deprecated. Source "
        "locations are now computed as a method of the survey "
        "class. Please use Survey.source_locations(). This method "
        " will be removed in version 0.17.0 of SimPEG",
        FutureWarning,
    )

    return survey.source_locations()


def writeUBC_DCobs(
    fileName,
    data,
    dim,
    format_type,
    survey_type="dipole-dipole",
    ip_type=0,
    comment_lines="",
):
    # """
    # Write UBC GIF DCIP 2D or 3D observation file

    # Input:
    # :param str fileName: including path where the file is written out
    # :param SimPEG.Data data: DC data object
    # :param int dim:  either 2 | 3
    # :param str format_type:  either 'surface' | 'general' | 'simple'
    # :param str survey_type: 'dipole-dipole' | 'pole-dipole' |
    #     'dipole-pole' | 'pole-pole' | 'gradient'

    # Output:
    # :return: UBC2D-Data file
    # :rtype: file
    # """

    warnings.warn(
        "The writeUBC_DCobs method has been deprecated. Please use "
        "write_dcip2d_ubc or write_dcip3d_ubc instead. These are imported "
        "from SimPEG.utils.io_utils. This function will be removed in version"
        " 0.17.0 of SimPEG",
        FutureWarning,
    )

    if dim == 2:
        write_dcip2d_ubc(
            fileName,
            data,
            "volt",
            "dobs",
            format_type=format_type,
            comment_lines=comment_lines,
        )

    elif dim == 3:
        write_dcip3d_ubc(
            fileName,
            data,
            "volt",
            "dobs",
            format_type=format_type,
            comment_lines=comment_lines,
        )


def writeUBC_DClocs(
    fileName,
    dc_survey,
    dim,
    format_type,
    survey_type="dipole-dipole",
    ip_type=0,
    comment_lines="",
):
    # """
    # Write UBC GIF DCIP 2D or 3D locations file

    # Input:
    # :param str fileName: including path where the file is written out
    # :param SimPEG.electromagnetics.static.resistivity.Survey dc_survey: DC survey object
    # :param int dim:  either 2 | 3
    # :param str survey_type:  either 'SURFACE' | 'GENERAL'

    # Output:
    # :rtype: file
    # :return: UBC 2/3D-locations file
    # """

    warnings.warn(
        "The writeUBC_DClocs method has been deprecated. Please use "
        "write_dcip2d_ubc or write_dcip3d_ubc instead. These are imported "
        "from SimPEG.utils.io_utils. This function will be removed in version"
        " 0.17.0 of SimPEG",
        FutureWarning,
    )

    data = Data(dc_survey)

    if dim == 2:
        write_dcip2d_ubc(
            fileName,
            data,
            "volt",
            "survey",
            format_type=format_type,
            comment_lines=comment_lines,
        )

    elif dim == 3:
        write_dcip3d_ubc(
            fileName,
            data,
            "volt",
            "survey",
            format_type=format_type,
            comment_lines=comment_lines,
        )


def readUBC_DC2Dpre(fileName):
    # """
    # Read UBC GIF DCIP 2D observation file and generate arrays
    # for tx-rx location

    # Input:
    # :param string fileName: path to the UBC GIF 3D obs file

    # Output:
    # :return survey: 2D DC survey class object
    # :rtype: SimPEG.electromagnetics.static.resistivity.Survey

    # Created on Mon March 9th, 2016 << Doug's 70th Birthday !! >>

    # @author: dominiquef

    # """

    warnings.warn(
        "The readUBC_DC2Dpre method has been deprecated. Please use "
        "read_dcip2d_ubc instead. This is imported "
        "from SimPEG.utils.io_utils. This function will be removed in version"
        " 0.17.0 of SimPEG",
        FutureWarning,
    )

    return read_dcip2d_ubc(fileName, "volt", "general")


def readUBC_DC3Dobs(fileName, data_type="volt"):
    # """
    # Read UBC GIF DCIP 3D observation file and generate arrays
    # for tx-rx location
    # Input:
    # :param string fileName: path to the UBC GIF 3D obs file
    # Output:
    # :param rx, tx, d, wd
    # :return
    # """

    warnings.warn(
        "The readUBC_DC3Dobs method has been deprecated. Please use "
        "read_dcip3d_ubc instead. This is imported "
        "from SimPEG.utils.io_utils. This function will be removed in version"
        " 0.17.0 of SimPEG",
        FutureWarning,
    )

    return read_dcip3d_ubc(fileName, data_type)


gen_DCIPsurvey = deprecate_method(
    generate_dcip_survey, "gen_DCIPsurvey", removal_version="0.17.0", future_warn=True
)


def generate_dcip_survey_line(
    survey_type, data_type, endl, topo, ds, dh, n, dim_flag="2.5D", sources_only=False
):
    warnings.warn(
        "The gen_dcip_survey_line method has been deprecated. Please use "
        "generate_dcip_sources_line instead. This will be removed in version"
        " 0.17.0 of SimPEG",
        FutureWarning,
    )

    source_list = generate_dcip_sources_line(
        survey_type, data_type, dim_flag, endl, topo, n, ds
    )

    if sources_only:
        return source_list
    else:
        return dc.Survey(source_list, survey_type=survey_type.lower())<|MERGE_RESOLUTION|>--- conflicted
+++ resolved
@@ -1632,8 +1632,6 @@
         raise NotImplementedError(f"{type(mesh)} mesh is not supported.")
 
 
-<<<<<<< HEAD
-
 def drapeTopotoLoc(mesh, pts, ind_active=None, option="top", topo=None, **kwargs):
     """Drape locations right below discretized surface topography
 
@@ -1655,11 +1653,6 @@
     topo : (n, dim) numpy.ndarray
         Surface topography. Can be used if an active indices array cannot be provided
         for the input parameter 'ind_active'
-=======
-def drapeTopotoLoc(mesh, pts, actind=None, option="top", topo=None):
-    """
-    Drape location right below (cell center) the topography
->>>>>>> 2421118f
     """
 
     if "actind" in kwargs:
