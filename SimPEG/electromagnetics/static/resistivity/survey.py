from __future__ import absolute_import
from __future__ import division
from __future__ import print_function
from __future__ import unicode_literals

import numpy as np
from scipy.interpolate import interp1d, NearestNDInterpolator
import properties
from ....utils.code_utils import deprecate_class, deprecate_property

from ....utils import uniqueRows
from ....survey import BaseSurvey
from ..utils import drapeTopotoLoc
from . import receivers as Rx
from . import sources as Src
from ..utils import static_utils
from SimPEG import data

import warnings


class Survey(BaseSurvey):
    """
    Base DC survey
    """

    source_list = properties.List(
        "A list of sources for the survey",
        properties.Instance("A DC source", Src.BaseSrc),
        default=[],
    )

    # Survey
    survey_geometry = properties.StringChoice(
        "Survey geometry of DC surveys",
        default="surface",
        choices=["surface", "borehole", "general"],
    )

    survey_type = properties.StringChoice(
        "DC-IP Survey type",
        default="dipole-dipole",
        choices=["dipole-dipole", "pole-dipole", "dipole-pole", "pole-pole"],
    )

    def __init__(self, source_list, **kwargs):
        super(Survey, self).__init__(source_list, **kwargs)

    @property
    def locations_a(self):
        """
        Location of the positive (+) current electrodes for each datum
        """
        if getattr(self, "_locations_a", None) is None:
            self._set_abmn_locations()
        return self._locations_a

    @property
    def locations_b(self):
        """
        Location of the negative (-) current electrodes for each datum
        """
        if getattr(self, "_locations_b", None) is None:
            self._set_abmn_locations()
        return self._locations_b

    @property
    def locations_m(self):
        """
        Location of the positive (+) potential electrodes for each datum
        """
        if getattr(self, "_locations_m", None) is None:
            self._set_abmn_locations()
        return self._locations_m

    @property
    def locations_n(self):
        """
        Location of the negative (-) potential electrodes for each datum
        """
        if getattr(self, "_locations_n", None) is None:
            self._set_abmn_locations()
        return self._locations_n

    a_locations = deprecate_property(
        locations_a, "a_locations", new_name="locations_a", removal_version="0.15.0"
    )
    b_locations = deprecate_property(
        locations_b, "b_locations", new_name="locations_b", removal_version="0.15.0"
    )
    m_locations = deprecate_property(
        locations_m, "m_locations", new_name="locations_m", removal_version="0.15.0"
    )
    n_locations = deprecate_property(
        locations_n, "n_locations", new_name="locations_n", removal_version="0.15.0"
    )

    @property
    def electrode_locations(self):
        """
        Unique locations of the A, B, M, N electrodes
        """
        loc_a = self.locations_a
        loc_b = self.locations_b
        loc_m = self.locations_m
        loc_n = self.locations_n
        return np.unique(np.vstack((loc_a, loc_b, loc_m, loc_n)), axis=0)

    def set_geometric_factor(
        self, data_type="volt", survey_type="dipole-dipole", space_type="half-space"
    ):

        geometric_factor = static_utils.geometric_factor(
            self, survey_type=survey_type, space_type=space_type
        )

        geometric_factor = data.Data(self, geometric_factor)
        for source in self.source_list:
            for rx in source.receiver_list:
                rx._geometric_factor = geometric_factor[source, rx]
                rx.data_type = data_type
        return geometric_factor

    def _set_abmn_locations(self):
        locations_a = []
        locations_b = []
        locations_m = []
        locations_n = []
        for source in self.source_list:
            for rx in source.receiver_list:
                nRx = rx.nD
                # Pole Source
                if isinstance(source, Src.Pole):
                    locations_a.append(
                        source.location.reshape([1, -1]).repeat(nRx, axis=0)
                    )
                    locations_b.append(
                        source.location.reshape([1, -1]).repeat(nRx, axis=0)
                    )
                # Dipole Source
                elif isinstance(source, Src.Dipole):
                    locations_a.append(
                        source.location[0].reshape([1, -1]).repeat(nRx, axis=0)
                    )
                    locations_b.append(
                        source.location[1].reshape([1, -1]).repeat(nRx, axis=0)
                    )
                # Pole RX
<<<<<<< HEAD
                if isinstance(rx, Rx.Pole) or isinstance(rx, Rx.Pole):
                    m_locations.append(rx.locations)
                    n_locations.append(rx.locations)

                # Dipole RX
                elif isinstance(rx, Rx.Dipole) or isinstance(rx, Rx.Dipole):
                    m_locations.append(rx.locations[0])
                    n_locations.append(rx.locations[1])

        self.a_locations = np.vstack(a_locations)
        self.b_locations = np.vstack(b_locations)
        self.m_locations = np.vstack(m_locations)
        self.n_locations = np.vstack(n_locations)
=======
                if isinstance(rx, Rx.Pole):
                    locations_m.append(rx.locations)
                    locations_n.append(rx.locations)

                # Dipole RX
                elif isinstance(rx, Rx.Dipole):
                    locations_m.append(rx.locations[0])
                    locations_n.append(rx.locations[1])
>>>>>>> c63e699c

        self._locations_a = np.vstack(locations_a)
        self._locations_b = np.vstack(locations_b)
        self._locations_m = np.vstack(locations_m)
        self._locations_n = np.vstack(locations_n)

<<<<<<< HEAD
                # Loop over all Src and Rx locs and Drape topo
                for source in self.source_list:
                    # Pole Src
                    if isinstance(source, Src.Pole):
                        locA = source.location.flatten()
                        z_SrcA = self.topo_function(locA[0])
                        source.location = np.array([locA[0], z_SrcA])
                        for rx in source.receiver_list:
                            # Pole Rx
                            if isinstance(rx, Rx.Pole):
                                locM = rx.locations.copy()
                                z_RxM = self.topo_function(locM[:, 0])
                                rx.locations = np.c_[locM[:, 0], z_RxM]
                            # Dipole Rx
                            elif isinstance(rx, Rx.Dipole):
                                locM = rx.locations[0].copy()
                                locN = rx.locations[1].copy()
                                z_RxM = self.topo_function(locM[:, 0])
                                z_RxN = self.topo_function(locN[:, 0])
                                rx.locations[0] = np.c_[locM[:, 0], z_RxM]
                                rx.locations[1] = np.c_[locN[:, 0], z_RxN]
                            else:
                                raise Exception()

                    # Dipole Src
                    elif isinstance(source, Src.Dipole):
                        locA = source.location[0].flatten()
                        locB = source.location[1].flatten()
                        z_SrcA = self.topo_function(locA[0])
                        z_SrcB = self.topo_function(locB[0])

                        source.location[0] = np.array([locA[0], z_SrcA])
                        source.location[1] = np.array([locB[0], z_SrcB])

                        for rx in source.receiver_list:
                            # Pole Rx
                            if isinstance(rx, Rx.Pole):
                                locM = rx.locations.copy()
                                z_RxM = self.topo_function(locM[:, 0])
                                rx.locations = np.c_[locM[:, 0], z_RxM]
                            # Dipole Rx
                            elif isinstance(rx, Rx.Dipole):
                                locM = rx.locations[0].copy()
                                locN = rx.locations[1].copy()
                                z_RxM = self.topo_function(locM[:, 0])
                                z_RxN = self.topo_function(locN[:, 0])
                                rx.locations[0] = np.c_[locM[:, 0], z_RxM]
                                rx.locations[1] = np.c_[locN[:, 0], z_RxN]
                            else:
                                raise Exception()

            elif self.survey_geometry == "borehole":
                raise Exception(
                    "Not implemented yet for borehole survey_geometry"
                    )
            else:
                raise Exception(
                    "Input valid survey survey_geometry: surface or borehole"
                    )

        if mesh.dim == 3:
            if self.survey_geometry == "surface":
                if self.electrodes_info is None:
                    self.electrodes_info = uniqueRows(
                        np.vstack((
                            self.a_locations[:, :2],
                            self.b_locations[:, :2],
                            self.m_locations[:, :2],
                            self.n_locations[:, :2],
                            ))
                        )
                self.electrode_locations = drapeTopotoLoc(
                    mesh, self.electrodes_info[0], actind=actind,
                    topo=topography
                )

                temp = (
                    self.electrode_locations[self.electrodes_info[2], 1]
                ).reshape((self.a_locations.shape[0], 4), order="F")

                self.a_locations = np.c_[self.a_locations[:, :2], temp[:, 0]]
                self.b_locations = np.c_[self.b_locations[:, :2], temp[:, 1]]
                self.m_locations = np.c_[self.m_locations[:, :2], temp[:, 2]]
                self.n_locations = np.c_[self.n_locations[:, :2], temp[:, 3]]

                # Make interpolation function
                self.topo_function = NearestNDInterpolator(
                    self.electrode_locations[:, :2],
                    self.electrode_locations[:, 2]
                )
                # Loop over all Src and Rx locs and Drape topo
                for source in self.source_list:
                    # Pole Src
                    if isinstance(source, Src.Pole):
                        locA = source.location.reshape([1, -1])
                        z_SrcA = self.topo_function(locA[0, :2])
                        source.location = np.r_[locA[0, :2].flatten(), z_SrcA]
=======
    def getABMN_locations(self):
        warnings.warn(
            "The getABMN_locations method has been deprecated. Please instead "
            "ask for the property of interest: survey.locations_a, "
            "survey.locations_b, survey.locations_m, or survey.locations_n. "
            "This will be removed in version 0.15.0 of SimPEG",
            DeprecationWarning,
        )
>>>>>>> c63e699c

    def drape_electrodes_on_topography(
        self, mesh, actind, option="top", topography=None, force=False
    ):
        """Shift electrode locations to be on [top] of the active cells.
        """
        if self.survey_geometry == "surface":
            loc_a = self.locations_a
            loc_b = self.locations_b
            loc_m = self.locations_m
            loc_n = self.locations_n
            unique_electrodes, inv = np.unique(
                np.vstack((loc_a, loc_b, loc_m, loc_n)), return_inverse=True, axis=0
            )
            inv_a, inv = inv[: len(loc_a)], inv[len(loc_a) :]
            inv_b, inv = inv[: len(loc_b)], inv[len(loc_b) :]
            inv_m, inv_n = inv[: len(loc_m)], inv[len(loc_m) :]

            electrodes_shifted = drapeTopotoLoc(
                mesh, unique_electrodes, actind=actind, option=option
            )
            a_shifted = electrodes_shifted[inv_a]
            b_shifted = electrodes_shifted[inv_b]
            m_shifted = electrodes_shifted[inv_m]
            n_shifted = electrodes_shifted[inv_n]
            # These should all be in the same order as the survey datas
            ind = 0
            for src in self.source_list:
                a_loc, b_loc = a_shifted[ind], b_shifted[ind]
                if isinstance(src, Src.Pole):
                    src.location = a_loc
                else:
                    src.location = [a_loc, b_loc]
                for rx in src.receiver_list:
                    end = ind + rx.nD
                    m_locs, n_locs = m_shifted[ind:end], n_shifted[ind:end]
                    if isinstance(rx, Rx.Pole):
                        rx.locations = m_locs
                    else:
                        rx.locations = [m_locs, n_locs]
                    ind = end
            self._locations_a = a_shifted
            self._locations_b = b_shifted
            self._locations_m = m_shifted
            self._locations_n = n_shifted

        elif self.survey_geometry == "borehole":
            raise Exception("Not implemented yet for borehole survey_geometry")
        else:
            raise Exception("Input valid survey survey_geometry: surface or borehole")

    def drapeTopo(self, *args, **kwargs):
        warnings.warn(
            "The drapeTopo method has been deprecated. Please instead "
            "use the drape_electrodes_on_topography method. "
            "This will be removed in version 0.15.0 of SimPEG",
            DeprecationWarning,
        )
        self.drape_electrodes_on_topography(*args, **kwargs)


############
# Deprecated
############


@deprecate_class(removal_version="0.15.0")
class Survey_ky(Survey):
    pass<|MERGE_RESOLUTION|>--- conflicted
+++ resolved
@@ -146,21 +146,6 @@
                         source.location[1].reshape([1, -1]).repeat(nRx, axis=0)
                     )
                 # Pole RX
-<<<<<<< HEAD
-                if isinstance(rx, Rx.Pole) or isinstance(rx, Rx.Pole):
-                    m_locations.append(rx.locations)
-                    n_locations.append(rx.locations)
-
-                # Dipole RX
-                elif isinstance(rx, Rx.Dipole) or isinstance(rx, Rx.Dipole):
-                    m_locations.append(rx.locations[0])
-                    n_locations.append(rx.locations[1])
-
-        self.a_locations = np.vstack(a_locations)
-        self.b_locations = np.vstack(b_locations)
-        self.m_locations = np.vstack(m_locations)
-        self.n_locations = np.vstack(n_locations)
-=======
                 if isinstance(rx, Rx.Pole):
                     locations_m.append(rx.locations)
                     locations_n.append(rx.locations)
@@ -169,112 +154,12 @@
                 elif isinstance(rx, Rx.Dipole):
                     locations_m.append(rx.locations[0])
                     locations_n.append(rx.locations[1])
->>>>>>> c63e699c
 
         self._locations_a = np.vstack(locations_a)
         self._locations_b = np.vstack(locations_b)
         self._locations_m = np.vstack(locations_m)
         self._locations_n = np.vstack(locations_n)
 
-<<<<<<< HEAD
-                # Loop over all Src and Rx locs and Drape topo
-                for source in self.source_list:
-                    # Pole Src
-                    if isinstance(source, Src.Pole):
-                        locA = source.location.flatten()
-                        z_SrcA = self.topo_function(locA[0])
-                        source.location = np.array([locA[0], z_SrcA])
-                        for rx in source.receiver_list:
-                            # Pole Rx
-                            if isinstance(rx, Rx.Pole):
-                                locM = rx.locations.copy()
-                                z_RxM = self.topo_function(locM[:, 0])
-                                rx.locations = np.c_[locM[:, 0], z_RxM]
-                            # Dipole Rx
-                            elif isinstance(rx, Rx.Dipole):
-                                locM = rx.locations[0].copy()
-                                locN = rx.locations[1].copy()
-                                z_RxM = self.topo_function(locM[:, 0])
-                                z_RxN = self.topo_function(locN[:, 0])
-                                rx.locations[0] = np.c_[locM[:, 0], z_RxM]
-                                rx.locations[1] = np.c_[locN[:, 0], z_RxN]
-                            else:
-                                raise Exception()
-
-                    # Dipole Src
-                    elif isinstance(source, Src.Dipole):
-                        locA = source.location[0].flatten()
-                        locB = source.location[1].flatten()
-                        z_SrcA = self.topo_function(locA[0])
-                        z_SrcB = self.topo_function(locB[0])
-
-                        source.location[0] = np.array([locA[0], z_SrcA])
-                        source.location[1] = np.array([locB[0], z_SrcB])
-
-                        for rx in source.receiver_list:
-                            # Pole Rx
-                            if isinstance(rx, Rx.Pole):
-                                locM = rx.locations.copy()
-                                z_RxM = self.topo_function(locM[:, 0])
-                                rx.locations = np.c_[locM[:, 0], z_RxM]
-                            # Dipole Rx
-                            elif isinstance(rx, Rx.Dipole):
-                                locM = rx.locations[0].copy()
-                                locN = rx.locations[1].copy()
-                                z_RxM = self.topo_function(locM[:, 0])
-                                z_RxN = self.topo_function(locN[:, 0])
-                                rx.locations[0] = np.c_[locM[:, 0], z_RxM]
-                                rx.locations[1] = np.c_[locN[:, 0], z_RxN]
-                            else:
-                                raise Exception()
-
-            elif self.survey_geometry == "borehole":
-                raise Exception(
-                    "Not implemented yet for borehole survey_geometry"
-                    )
-            else:
-                raise Exception(
-                    "Input valid survey survey_geometry: surface or borehole"
-                    )
-
-        if mesh.dim == 3:
-            if self.survey_geometry == "surface":
-                if self.electrodes_info is None:
-                    self.electrodes_info = uniqueRows(
-                        np.vstack((
-                            self.a_locations[:, :2],
-                            self.b_locations[:, :2],
-                            self.m_locations[:, :2],
-                            self.n_locations[:, :2],
-                            ))
-                        )
-                self.electrode_locations = drapeTopotoLoc(
-                    mesh, self.electrodes_info[0], actind=actind,
-                    topo=topography
-                )
-
-                temp = (
-                    self.electrode_locations[self.electrodes_info[2], 1]
-                ).reshape((self.a_locations.shape[0], 4), order="F")
-
-                self.a_locations = np.c_[self.a_locations[:, :2], temp[:, 0]]
-                self.b_locations = np.c_[self.b_locations[:, :2], temp[:, 1]]
-                self.m_locations = np.c_[self.m_locations[:, :2], temp[:, 2]]
-                self.n_locations = np.c_[self.n_locations[:, :2], temp[:, 3]]
-
-                # Make interpolation function
-                self.topo_function = NearestNDInterpolator(
-                    self.electrode_locations[:, :2],
-                    self.electrode_locations[:, 2]
-                )
-                # Loop over all Src and Rx locs and Drape topo
-                for source in self.source_list:
-                    # Pole Src
-                    if isinstance(source, Src.Pole):
-                        locA = source.location.reshape([1, -1])
-                        z_SrcA = self.topo_function(locA[0, :2])
-                        source.location = np.r_[locA[0, :2].flatten(), z_SrcA]
-=======
     def getABMN_locations(self):
         warnings.warn(
             "The getABMN_locations method has been deprecated. Please instead "
@@ -283,7 +168,6 @@
             "This will be removed in version 0.15.0 of SimPEG",
             DeprecationWarning,
         )
->>>>>>> c63e699c
 
     def drape_electrodes_on_topography(
         self, mesh, actind, option="top", topography=None, force=False
