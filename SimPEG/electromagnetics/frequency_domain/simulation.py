import numpy as np
import scipy.sparse as sp
from scipy.constants import mu_0
import properties
from ...utils.code_utils import deprecate_class
from discretize.utils import Zero

from ... import props
from ...data import Data
from ...utils import mkvc, Zero
from ..base import BaseEMSimulation
from ..utils import omega
from .survey import Survey
from .fields import (
    FieldsFDEM,
    Fields3DElectricField,
    Fields3DMagneticFluxDensity,
    Fields3DMagneticField,
    Fields3DCurrentDensity,
)


class BaseFDEMSimulation(BaseEMSimulation):
    """
    We start by looking at Maxwell's equations in the electric
    field \\\(\\\mathbf{e}\\\) and the magnetic flux
    density \\\(\\\mathbf{b}\\\)

    .. math ::

        \mathbf{C} \mathbf{e} + i \omega \mathbf{b} = \mathbf{s_m} \\\\
        {\mathbf{C}^{\\top} \mathbf{M_{\mu^{-1}}^f} \mathbf{b} -
        \mathbf{M_{\sigma}^e} \mathbf{e} = \mathbf{s_e}}

    if using the E-B formulation (:code:`Simulation3DElectricField`
    or :code:`Simulation3DMagneticFluxDensity`). Note that in this case,
    :math:`\mathbf{s_e}` is an integrated quantity.

    If we write Maxwell's equations in terms of
    \\\(\\\mathbf{h}\\\) and current density \\\(\\\mathbf{j}\\\)

    .. math ::

        \mathbf{C}^{\\top} \mathbf{M_{\\rho}^f} \mathbf{j} +
        i \omega \mathbf{M_{\mu}^e} \mathbf{h} = \mathbf{s_m} \\\\
        \mathbf{C} \mathbf{h} - \mathbf{j} = \mathbf{s_e}

    if using the H-J formulation (:code:`Simulation3DCurrentDensity` or
    :code:`Simulation3DMagneticField`). Note that here, :math:`\mathbf{s_m}` is an
    integrated quantity.

    The problem performs the elimination so that we are solving the system
    for \\\(\\\mathbf{e},\\\mathbf{b},\\\mathbf{j} \\\) or
    \\\(\\\mathbf{h}\\\)

    """

    fieldsPair = FieldsFDEM

    mu, muMap, muDeriv = props.Invertible("Magnetic Permeability (H/m)", default=mu_0)

    mui, muiMap, muiDeriv = props.Invertible("Inverse Magnetic Permeability (m/H)")

    props.Reciprocal(mu, mui)

    survey = properties.Instance("a survey object", Survey, required=True)

<<<<<<< HEAD
    store_sensitivities = properties.Bool("store the sensitivity matrix?", default=False)

=======
>>>>>>> 991e2f78
    def fields(self, m=None):
        """
        Solve the forward problem for the fields.

        :param numpy.ndarray m: inversion model (nP,)
        :rtype: numpy.ndarray
        :return f: forward solution
        """

        if m is not None:
            self.model = m

        try:
            self.Ainv
        except AttributeError:
            if self.verbose:
                print("nFreq =", self.survey.num_frequencies)
            self.Ainv = [None for i in range(self.survey.num_frequencies)]

        if self.Ainv[0] is not None:
            for i in range(self.survey.num_frequencies):
                self.Ainv[i].clean()

            if self.verbose:
                print("Cleaning Ainv")

        f = self.fieldsPair(self)

        for nf, freq in enumerate(self.survey.frequencies):
            A = self.getA(freq)
            rhs = self.getRHS(freq)
            self.Ainv[nf] = self.solver(A, **self.solver_opts)
            u = self.Ainv[nf] * rhs
            Srcs = self.survey.get_sources_by_frequency(freq)
            f[Srcs, self._solutionType] = u

        return f

    def Jvec(self, m, v, f=None):
        """
        Sensitivity times a vector.

        :param numpy.ndarray m: inversion model (nP,)
        :param numpy.ndarray v: vector which we take sensitivity product with
            (nP,)
        :param SimPEG.electromagnetics.frequency_domain.fields.FieldsFDEM u: fields object
        :rtype: numpy.ndarray
        :return: Jv (ndata,)
        """

        if f is None:
            f = self.fields(m)

        self.model = m

        # Jv = Data(self.survey)
        Jv = []

        for nf, freq in enumerate(self.survey.frequencies):
            for src in self.survey.get_sources_by_frequency(freq):
                u_src = f[src, self._solutionType]
                dA_dm_v = self.getADeriv(freq, u_src, v, adjoint=False)
                dRHS_dm_v = self.getRHSDeriv(freq, src, v)
                du_dm_v = self.Ainv[nf] * (-dA_dm_v + dRHS_dm_v)

                for rx in src.receiver_list:
                    Jv.append(rx.evalDeriv(src, self.mesh, f, du_dm_v=du_dm_v, v=v))
        return np.hstack(Jv)

    def Jtvec(self, m, v, f=None):
        """
        Sensitivity transpose times a vector

        :param numpy.ndarray m: inversion model (nP,)
        :param numpy.ndarray v: vector which we take adjoint product with (nP,)
        :param SimPEG.electromagnetics.frequency_domain.fields.FieldsFDEM u: fields object
        :rtype: numpy.ndarray
        :return: Jv (ndata,)
        """

        if f is None:
            f = self.fields(m)

        self.model = m

        # Ensure v is a data object.
        if not isinstance(v, Data):
            v = Data(self.survey, v)

        Jtv = np.zeros(m.size)

        for nf, freq in enumerate(self.survey.frequencies):
            for src in self.survey.get_sources_by_frequency(freq):
                u_src = f[src, self._solutionType]
                df_duT_sum = 0
                df_dmT_sum = 0
                for rx in src.receiver_list:
                    df_duT, df_dmT = rx.evalDeriv(
                        src, self.mesh, f, v=v[src, rx], adjoint=True
                    )
                    if not isinstance(df_duT, Zero):
                        df_duT_sum += df_duT
                    if not isinstance(df_dmT, Zero):
                        df_dmT_sum += df_dmT

                ATinvdf_duT = self.Ainv[nf] * df_duT_sum
                dA_dmT = self.getADeriv(freq, u_src, ATinvdf_duT, adjoint=True)
                dRHS_dmT = self.getRHSDeriv(freq, src, ATinvdf_duT, adjoint=True)
                du_dmT = -dA_dmT + dRHS_dmT
                df_dmT_sum += du_dmT
                Jtv += np.real(df_dmT_sum)

        return mkvc(Jtv)

    # @profile
    def getSourceTerm(self, freq):
        """
        Evaluates the sources for a given frequency and puts them in matrix
        form

        :param float freq: Frequency
        :rtype: tuple
        :return: (s_m, s_e) (nE or nF, nSrc)
        """
        Srcs = self.survey.get_sources_by_frequency(freq)
        n_fields = sum(src._fields_per_source for src in Srcs)
        if self._formulation == "EB":
            s_m = np.zeros((self.mesh.nF, n_fields), dtype=complex)
            s_e = np.zeros((self.mesh.nE, n_fields), dtype=complex)
        elif self._formulation == "HJ":
            s_m = np.zeros((self.mesh.nE, n_fields), dtype=complex)
            s_e = np.zeros((self.mesh.nF, n_fields), dtype=complex)

        i = 0
        for src in Srcs:
            ii = i + src._fields_per_source
            smi, sei = src.eval(self)
            if not isinstance(smi, Zero) and smi.ndim == 1:
                smi = smi[:, None]
            if not isinstance(sei, Zero) and sei.ndim == 1:
                sei = sei[:, None]
            s_m[:, i:ii] = s_m[:, i:ii] + smi
            s_e[:, i:ii] = s_e[:, i:ii] + sei
            i = ii
        return s_m, s_e


###############################################################################
#                               E-B Formulation                               #
###############################################################################


class Simulation3DElectricField(BaseFDEMSimulation):
    """
    By eliminating the magnetic flux density using

        .. math ::

            \mathbf{b} = \\frac{1}{i \omega}\\left(-\mathbf{C} \mathbf{e} +
            \mathbf{s_m}\\right)


    we can write Maxwell's equations as a second order system in
    \\\(\\\mathbf{e}\\\) only:

    .. math ::

        \\left(\mathbf{C}^{\\top} \mathbf{M_{\mu^{-1}}^f} \mathbf{C} +
        i \omega \mathbf{M^e_{\sigma}} \\right)\mathbf{e} =
        \mathbf{C}^{\\top} \mathbf{M_{\mu^{-1}}^f}\mathbf{s_m}
        - i\omega\mathbf{M^e}\mathbf{s_e}

    which we solve for :math:`\mathbf{e}`.

    :param discretize.base.BaseMesh mesh: mesh
    """

    _solutionType = "eSolution"
    _formulation = "EB"
    fieldsPair = Fields3DElectricField

    def __init__(self, mesh, **kwargs):
        super(Simulation3DElectricField, self).__init__(mesh, **kwargs)

    def getA(self, freq):
        """
        System matrix

        .. math ::
            \mathbf{A} = \mathbf{C}^{\\top} \mathbf{M_{\mu^{-1}}^f} \mathbf{C}
            + i \omega \mathbf{M^e_{\sigma}}

        :param float freq: Frequency
        :rtype: scipy.sparse.csr_matrix
        :return: A
        """

        MfMui = self.MfMui
        MeSigma = self.MeSigma
        C = self.mesh.edgeCurl

        return C.T * MfMui * C + 1j * omega(freq) * MeSigma

    # def getADeriv(self, freq, u, v, adjoint=False):
    #     return

    def getADeriv_sigma(self, freq, u, v, adjoint=False):
        """
        Product of the derivative of our system matrix with respect to the
        conductivity model and a vector

        .. math ::
            \\frac{\mathbf{A}(\mathbf{m}) \mathbf{v}}{d \mathbf{m}_{\\sigma}} =
            i \omega \\frac{d \mathbf{M^e_{\sigma}}(\mathbf{u})\mathbf{v} }{d\mathbf{m}}

        :param float freq: frequency
        :param numpy.ndarray u: solution vector (nE,)
        :param numpy.ndarray v: vector to take prodct with (nP,) or (nD,) for
            adjoint
        :param bool adjoint: adjoint?
        :rtype: numpy.ndarray
        :return: derivative of the system matrix times a vector (nP,) or
            adjoint (nD,)
        """

        dMe_dsig_v = self.MeSigmaDeriv(u, v, adjoint)
        return 1j * omega(freq) * dMe_dsig_v

    def getADeriv_mui(self, freq, u, v, adjoint=False):
        """
        Product of the derivative of the system matrix with respect to the
        permeability model and a vector.

        .. math ::
            \\frac{\mathbf{A}(\mathbf{m}) \mathbf{v}}{d \mathbf{m}_{\\mu^{-1}} =
            \mathbf{C}^{\top} \\frac{d \mathbf{M^f_{\\mu^{-1}}}\mathbf{v}}{d\mathbf{m}}

        """

        C = self.mesh.edgeCurl

        if adjoint:
            return self.MfMuiDeriv(C * u).T * (C * v)

        return C.T * (self.MfMuiDeriv(C * u) * v)

    def getADeriv(self, freq, u, v, adjoint=False):

        return self.getADeriv_sigma(freq, u, v, adjoint) + self.getADeriv_mui(
            freq, u, v, adjoint
        )

    def getRHS(self, freq):
        """
        Right hand side for the system

        .. math ::
            \mathbf{RHS} = \mathbf{C}^{\\top}
            \mathbf{M_{\mu^{-1}}^f}\mathbf{s_m} -
            i\omega\mathbf{M_e}\mathbf{s_e}

        :param float freq: Frequency
        :rtype: numpy.ndarray
        :return: RHS (nE, nSrc)
        """

        s_m, s_e = self.getSourceTerm(freq)
        C = self.mesh.edgeCurl
        MfMui = self.MfMui

        return C.T * (MfMui * s_m) - 1j * omega(freq) * s_e

    def getRHSDeriv(self, freq, src, v, adjoint=False):

        """
        Derivative of the Right-hand side with respect to the model. This
        includes calls to derivatives in the sources
        """

        C = self.mesh.edgeCurl
        MfMui = self.MfMui
        s_m, s_e = self.getSourceTerm(freq)
        s_mDeriv, s_eDeriv = src.evalDeriv(self, adjoint=adjoint)
        MfMuiDeriv = self.MfMuiDeriv(s_m)

        if adjoint:
            return (
                s_mDeriv(MfMui * (C * v))
                + MfMuiDeriv.T * (C * v)
                - 1j * omega(freq) * s_eDeriv(v)
            )
        return C.T * (MfMui * s_mDeriv(v) + MfMuiDeriv * v) - 1j * omega(
            freq
        ) * s_eDeriv(v)


class Simulation3DMagneticFluxDensity(BaseFDEMSimulation):
    """
    We eliminate :math:`\mathbf{e}` using

    .. math ::

         \mathbf{e} = \mathbf{M^e_{\sigma}}^{-1} \\left(\mathbf{C}^{\\top}
         \mathbf{M_{\mu^{-1}}^f} \mathbf{b} - \mathbf{s_e}\\right)

    and solve for :math:`\mathbf{b}` using:

    .. math ::

        \\left(\mathbf{C} \mathbf{M^e_{\sigma}}^{-1} \mathbf{C}^{\\top}
        \mathbf{M_{\mu^{-1}}^f}  + i \omega \\right)\mathbf{b} = \mathbf{s_m} +
        \mathbf{M^e_{\sigma}}^{-1}\mathbf{M^e}\mathbf{s_e}

    .. note ::
        The inverse problem will not work with full anisotropy

    :param discretize.base.BaseMesh mesh: mesh
    """

    _solutionType = "bSolution"
    _formulation = "EB"
    fieldsPair = Fields3DMagneticFluxDensity

    def __init__(self, mesh, **kwargs):
        super(Simulation3DMagneticFluxDensity, self).__init__(mesh, **kwargs)

    def getA(self, freq):
        """
        System matrix

        .. math ::
            \mathbf{A} = \mathbf{C} \mathbf{M^e_{\sigma}}^{-1}
            \mathbf{C}^{\\top} \mathbf{M_{\mu^{-1}}^f}  + i \omega

        :param float freq: Frequency
        :rtype: scipy.sparse.csr_matrix
        :return: A
        """

        MfMui = self.MfMui
        MeSigmaI = self.MeSigmaI
        C = self.mesh.edgeCurl
        iomega = 1j * omega(freq) * sp.eye(self.mesh.nF)

        A = C * (MeSigmaI * (C.T * MfMui)) + iomega

        if self._makeASymmetric is True:
            return MfMui.T * A
        return A

    def getADeriv_sigma(self, freq, u, v, adjoint=False):

        """
        Product of the derivative of our system matrix with respect to the
        model and a vector

        .. math ::
            \\frac{\mathbf{A}(\mathbf{m}) \mathbf{v}}{d \mathbf{m}} =
            \mathbf{C} \\frac{\mathbf{M^e_{\sigma}} \mathbf{v}}{d\mathbf{m}}

        :param float freq: frequency
        :param numpy.ndarray u: solution vector (nF,)
        :param numpy.ndarray v: vector to take prodct with (nP,) or (nD,) for
            adjoint
        :param bool adjoint: adjoint?
        :rtype: numpy.ndarray
        :return: derivative of the system matrix times a vector (nP,) or
            adjoint (nD,)
        """

        MfMui = self.MfMui
        C = self.mesh.edgeCurl
        MeSigmaIDeriv = self.MeSigmaIDeriv
        vec = C.T * (MfMui * u)

        if adjoint:
            return MeSigmaIDeriv(vec, C.T * v, adjoint)
        return C * MeSigmaIDeriv(vec, v, adjoint)

        # if adjoint:
        #     return MeSigmaIDeriv.T * (C.T * v)
        # return C * (MeSigmaIDeriv * v)

    def getADeriv_mui(self, freq, u, v, adjoint=False):

        MfMui = self.MfMui
        MfMuiDeriv = self.MfMuiDeriv(u)
        MeSigmaI = self.MeSigmaI
        C = self.mesh.edgeCurl

        if adjoint:
            return MfMuiDeriv.T * (C * (MeSigmaI.T * (C.T * v)))
        return C * (MeSigmaI * (C.T * (MfMuiDeriv * v)))

    def getADeriv(self, freq, u, v, adjoint=False):
        if adjoint is True and self._makeASymmetric:
            v = self.MfMui * v

        ADeriv = self.getADeriv_sigma(freq, u, v, adjoint) + self.getADeriv_mui(
            freq, u, v, adjoint
        )

        if adjoint is False and self._makeASymmetric:
            return self.MfMui.T * ADeriv

        return ADeriv

    def getRHS(self, freq):
        """
        Right hand side for the system

        .. math ::
            \mathbf{RHS} = \mathbf{s_m} +
            \mathbf{M^e_{\sigma}}^{-1}\mathbf{s_e}

        :param float freq: Frequency
        :rtype: numpy.ndarray
        :return: RHS (nE, nSrc)
        """

        s_m, s_e = self.getSourceTerm(freq)
        C = self.mesh.edgeCurl
        MeSigmaI = self.MeSigmaI

        RHS = s_m + C * (MeSigmaI * s_e)

        if self._makeASymmetric is True:
            MfMui = self.MfMui
            return MfMui.T * RHS

        return RHS

    def getRHSDeriv(self, freq, src, v, adjoint=False):
        """
        Derivative of the right hand side with respect to the model

        :param float freq: frequency
        :param SimPEG.electromagnetics.frequency_domain.fields.FieldsFDEM src: FDEM source
        :param numpy.ndarray v: vector to take product with
        :param bool adjoint: adjoint?
        :rtype: numpy.ndarray
        :return: product of rhs deriv with a vector
        """

        C = self.mesh.edgeCurl
        s_m, s_e = src.eval(self)
        MfMui = self.MfMui

        if self._makeASymmetric and adjoint:
            v = self.MfMui * v

        # MeSigmaIDeriv = self.MeSigmaIDeriv(s_e)
        s_mDeriv, s_eDeriv = src.evalDeriv(self, adjoint=adjoint)

        if not adjoint:
            # RHSderiv = C * (MeSigmaIDeriv * v)
            RHSderiv = C * self.MeSigmaIDeriv(s_e, v, adjoint)
            SrcDeriv = s_mDeriv(v) + C * (self.MeSigmaI * s_eDeriv(v))
        elif adjoint:
            # RHSderiv = MeSigmaIDeriv.T * (C.T * v)
            RHSderiv = self.MeSigmaIDeriv(s_e, C.T * v, adjoint)
            SrcDeriv = s_mDeriv(v) + s_eDeriv(self.MeSigmaI.T * (C.T * v))

        if self._makeASymmetric is True and not adjoint:
            return MfMui.T * (SrcDeriv + RHSderiv)

        return RHSderiv + SrcDeriv


###############################################################################
#                               H-J Formulation                               #
###############################################################################


class Simulation3DCurrentDensity(BaseFDEMSimulation):
    """
    We eliminate \\\(\\\mathbf{h}\\\) using

    .. math ::

        \mathbf{h} = \\frac{1}{i \omega} \mathbf{M_{\mu}^e}^{-1}
        \\left(-\mathbf{C}^{\\top} \mathbf{M_{\\rho}^f} \mathbf{j} +
        \mathbf{M^e} \mathbf{s_m} \\right)


    and solve for \\\(\\\mathbf{j}\\\) using

    .. math ::

        \\left(\mathbf{C} \mathbf{M_{\mu}^e}^{-1} \mathbf{C}^{\\top}
        \mathbf{M_{\\rho}^f} + i \omega\\right)\mathbf{j} =
        \mathbf{C} \mathbf{M_{\mu}^e}^{-1} \mathbf{M^e} \mathbf{s_m} -
        i\omega\mathbf{s_e}

    .. note::
        This implementation does not yet work with full anisotropy!!

    :param discretize.base.BaseMesh mesh: mesh
    """

    _solutionType = "jSolution"
    _formulation = "HJ"
    fieldsPair = Fields3DCurrentDensity

    def __init__(self, mesh, **kwargs):
        super(Simulation3DCurrentDensity, self).__init__(mesh, **kwargs)

    def getA(self, freq):
        """
        System matrix

        .. math ::
                \\mathbf{A} = \\mathbf{C}  \\mathbf{M^e_{\\mu^{-1}}}
                \\mathbf{C}^{\\top} \\mathbf{M^f_{\\sigma^{-1}}}  + i\\omega

        :param float freq: Frequency
        :rtype: scipy.sparse.csr_matrix
        :return: A
        """

        MeMuI = self.MeMuI
        MfRho = self.MfRho
        C = self.mesh.edgeCurl
        iomega = 1j * omega(freq) * sp.eye(self.mesh.nF)

        A = C * MeMuI * C.T * MfRho + iomega

        if self._makeASymmetric is True:
            return MfRho.T * A
        return A

    def getADeriv_rho(self, freq, u, v, adjoint=False):
        """
        Product of the derivative of our system matrix with respect to the
        model and a vector

        In this case, we assume that electrical conductivity, :math:`\sigma`
        is the physical property of interest (i.e. :math:`\sigma` =
        model.transform). Then we want

        .. math ::

            \\frac{\mathbf{A(\sigma)} \mathbf{v}}{d \mathbf{m}} =
            \mathbf{C} \mathbf{M^e_{mu^{-1}}} \mathbf{C^{\\top}}
            \\frac{d \mathbf{M^f_{\sigma^{-1}}}\mathbf{v} }{d \mathbf{m}}

        :param float freq: frequency
        :param numpy.ndarray u: solution vector (nF,)
        :param numpy.ndarray v: vector to take prodct with (nP,) or (nD,) for
            adjoint
        :param bool adjoint: adjoint?
        :rtype: numpy.ndarray
        :return: derivative of the system matrix times a vector (nP,) or
            adjoint (nD,)
        """

        MeMuI = self.MeMuI
        MfRho = self.MfRho
        C = self.mesh.edgeCurl

        if adjoint:
            vec = C * (MeMuI.T * (C.T * v))
            return self.MfRhoDeriv(u, vec, adjoint)
        return C * (MeMuI * (C.T * (self.MfRhoDeriv(u, v, adjoint))))

        # MfRhoDeriv = self.MfRhoDeriv(u)
        # if adjoint:
        #     return MfRhoDeriv.T * (C * (MeMuI.T * (C.T * v)))

        # return C * (MeMuI * (C.T * (MfRhoDeriv * v)))

    def getADeriv_mu(self, freq, u, v, adjoint=False):

        C = self.mesh.edgeCurl
        MfRho = self.MfRho

        MeMuIDeriv = self.MeMuIDeriv(C.T * (MfRho * u))

        if adjoint is True:
            # if self._makeASymmetric:
            #     v = MfRho * v
            return MeMuIDeriv.T * (C.T * v)

        Aderiv = C * (MeMuIDeriv * v)
        # if self._makeASymmetric:
        #     Aderiv = MfRho.T * Aderiv
        return Aderiv

    def getADeriv(self, freq, u, v, adjoint=False):
        if adjoint and self._makeASymmetric:
            v = self.MfRho * v

        ADeriv = self.getADeriv_rho(freq, u, v, adjoint) + self.getADeriv_mu(
            freq, u, v, adjoint
        )

        if not adjoint and self._makeASymmetric:
            return self.MfRho.T * ADeriv

        return ADeriv

    def getRHS(self, freq):
        """
        Right hand side for the system

        .. math ::

            \mathbf{RHS} = \mathbf{C} \mathbf{M_{\mu}^e}^{-1}\mathbf{s_m}
            - i\omega \mathbf{s_e}

        :param float freq: Frequency
        :rtype: numpy.ndarray
        :return: RHS (nE, nSrc)
        """

        s_m, s_e = self.getSourceTerm(freq)
        C = self.mesh.edgeCurl
        MeMuI = self.MeMuI

        RHS = C * (MeMuI * s_m) - 1j * omega(freq) * s_e
        if self._makeASymmetric is True:
            MfRho = self.MfRho
            return MfRho.T * RHS

        return RHS

    def getRHSDeriv(self, freq, src, v, adjoint=False):
        """
        Derivative of the right hand side with respect to the model

        :param float freq: frequency
        :param SimPEG.electromagnetics.frequency_domain.fields.FieldsFDEM src: FDEM source
        :param numpy.ndarray v: vector to take product with
        :param bool adjoint: adjoint?
        :rtype: numpy.ndarray
        :return: product of rhs deriv with a vector
        """

        # RHS = C * (MeMuI * s_m) - 1j * omega(freq) * s_e
        # if self._makeASymmetric is True:
        #     MfRho = self.MfRho
        #     return MfRho.T*RHS

        C = self.mesh.edgeCurl
        MeMuI = self.MeMuI
        MeMuIDeriv = self.MeMuIDeriv
        s_mDeriv, s_eDeriv = src.evalDeriv(self, adjoint=adjoint)
        s_m, _ = self.getSourceTerm(freq)

        if adjoint:
            if self._makeASymmetric:
                MfRho = self.MfRho
                v = MfRho * v
            CTv = C.T * v
            return (
                s_mDeriv(MeMuI.T * CTv)
                + MeMuIDeriv(s_m).T * CTv
                - 1j * omega(freq) * s_eDeriv(v)
            )

        else:
            RHSDeriv = C * (MeMuI * s_mDeriv(v) + MeMuIDeriv(s_m) * v) - 1j * omega(
                freq
            ) * s_eDeriv(v)

            if self._makeASymmetric:
                MfRho = self.MfRho
                return MfRho.T * RHSDeriv
            return RHSDeriv


class Simulation3DMagneticField(BaseFDEMSimulation):
    """
    We eliminate \\\(\\\mathbf{j}\\\) using

    .. math ::

        \mathbf{j} = \mathbf{C} \mathbf{h} - \mathbf{s_e}

    and solve for \\\(\\\mathbf{h}\\\) using

    .. math ::

        \\left(\mathbf{C}^{\\top} \mathbf{M_{\\rho}^f} \mathbf{C} +
        i \omega \mathbf{M_{\mu}^e}\\right) \mathbf{h} = \mathbf{M^e}
        \mathbf{s_m} + \mathbf{C}^{\\top} \mathbf{M_{\\rho}^f} \mathbf{s_e}

    :param discretize.base.BaseMesh mesh: mesh
    """

    _solutionType = "hSolution"
    _formulation = "HJ"
    fieldsPair = Fields3DMagneticField

    def __init__(self, mesh, **kwargs):
        super(Simulation3DMagneticField, self).__init__(mesh, **kwargs)

    def getA(self, freq):
        """
        System matrix

        .. math::
            \mathbf{A} = \mathbf{C}^{\\top} \mathbf{M_{\\rho}^f} \mathbf{C} +
            i \omega \mathbf{M_{\mu}^e}


        :param float freq: Frequency
        :rtype: scipy.sparse.csr_matrix
        :return: A

        """

        MeMu = self.MeMu
        MfRho = self.MfRho
        C = self.mesh.edgeCurl

        return C.T * (MfRho * C) + 1j * omega(freq) * MeMu

    def getADeriv_rho(self, freq, u, v, adjoint=False):
        """
        Product of the derivative of our system matrix with respect to the
        model and a vector

        .. math::
            \\frac{\mathbf{A}(\mathbf{m}) \mathbf{v}}{d \mathbf{m}} =
            \mathbf{C}^{\\top}\\frac{d \mathbf{M^f_{\\rho}}\mathbf{v}}
            {d\mathbf{m}}

        :param float freq: frequency
        :param numpy.ndarray u: solution vector (nE,)
        :param numpy.ndarray v: vector to take prodct with (nP,) or (nD,) for
            adjoint
        :param bool adjoint: adjoint?
        :rtype: numpy.ndarray
        :return: derivative of the system matrix times a vector (nP,) or
            adjoint (nD,)
        """

        MeMu = self.MeMu
        C = self.mesh.edgeCurl
        if adjoint:
            return self.MfRhoDeriv(C * u, C * v, adjoint)
        return C.T * self.MfRhoDeriv(C * u, v, adjoint)

        # MfRhoDeriv = self.MfRhoDeriv(C*u)

        # if adjoint:
        #     return MfRhoDeriv.T * (C * v)
        # return C.T * (MfRhoDeriv * v)

    def getADeriv_mu(self, freq, u, v, adjoint=False):
        MeMuDeriv = self.MeMuDeriv(u)

        if adjoint is True:
            return 1j * omega(freq) * (MeMuDeriv.T * v)

        return 1j * omega(freq) * (MeMuDeriv * v)

    def getADeriv(self, freq, u, v, adjoint=False):
        return self.getADeriv_rho(freq, u, v, adjoint) + self.getADeriv_mu(
            freq, u, v, adjoint
        )

    def getRHS(self, freq):
        """
        Right hand side for the system

        .. math ::

            \mathbf{RHS} = \mathbf{M^e} \mathbf{s_m} + \mathbf{C}^{\\top}
            \mathbf{M_{\\rho}^f} \mathbf{s_e}

        :param float freq: Frequency
        :rtype: numpy.ndarray
        :return: RHS (nE, nSrc)

        """

        s_m, s_e = self.getSourceTerm(freq)
        C = self.mesh.edgeCurl
        MfRho = self.MfRho

        return s_m + C.T * (MfRho * s_e)

    def getRHSDeriv(self, freq, src, v, adjoint=False):
        """
        Derivative of the right hand side with respect to the model

        :param float freq: frequency
        :param SimPEG.electromagnetics.frequency_domain.fields.FieldsFDEM src: FDEM source
        :param numpy.ndarray v: vector to take product with
        :param bool adjoint: adjoint?
        :rtype: numpy.ndarray
        :return: product of rhs deriv with a vector
        """

        _, s_e = src.eval(self)
        C = self.mesh.edgeCurl
        MfRho = self.MfRho

        # MfRhoDeriv = self.MfRhoDeriv(s_e)
        # if not adjoint:
        #     RHSDeriv = C.T * (MfRhoDeriv * v)
        # elif adjoint:
        #     RHSDeriv = MfRhoDeriv.T * (C * v)
        if not adjoint:
            RHSDeriv = C.T * (self.MfRhoDeriv(s_e, v, adjoint))
        elif adjoint:
            RHSDeriv = self.MfRhoDeriv(s_e, C * v, adjoint)

        s_mDeriv, s_eDeriv = src.evalDeriv(self, adjoint=adjoint)

        return RHSDeriv + s_mDeriv(v) + C.T * (MfRho * s_eDeriv(v))


############
# Deprecated
############


@deprecate_class(removal_version="0.16.0", future_warn=True)
class Problem3D_e(Simulation3DElectricField):
    pass


@deprecate_class(removal_version="0.16.0", future_warn=True)
class Problem3D_b(Simulation3DMagneticFluxDensity):
    pass


@deprecate_class(removal_version="0.16.0", future_warn=True)
class Problem3D_h(Simulation3DMagneticField):
    pass


@deprecate_class(removal_version="0.16.0", future_warn=True)
class Problem3D_j(Simulation3DCurrentDensity):
    pass<|MERGE_RESOLUTION|>--- conflicted
+++ resolved
@@ -65,11 +65,6 @@
 
     survey = properties.Instance("a survey object", Survey, required=True)
 
-<<<<<<< HEAD
-    store_sensitivities = properties.Bool("store the sensitivity matrix?", default=False)
-
-=======
->>>>>>> 991e2f78
     def fields(self, m=None):
         """
         Solve the forward problem for the fields.
