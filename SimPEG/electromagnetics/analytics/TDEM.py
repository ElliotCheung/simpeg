from __future__ import division
import numpy as np
from scipy.constants import mu_0, pi
from scipy.special import erf
from SimPEG import utils
from geoana.em.tdem import vertical_magnetic_field_horizontal_loop


def hzAnalyticDipoleT(r, t, sigma):
    theta = np.sqrt((sigma * mu_0) / (4 * t))
    tr = theta * r
    etr = erf(tr)
    t1 = (9 / (2 * tr**2) - 1) * etr
    t2 = (1 / np.sqrt(pi)) * (9 / tr + 4 * tr) * np.exp(-(tr**2))
    hz = (t1 - t2) / (4 * pi * r**3)
    return hz


def hzAnalyticCentLoopT(a, t, sigma):
<<<<<<< HEAD
    return vertical_magnetic_field_horizontal_loop(t, sigma=sigma, radius=a)
=======
    theta = np.sqrt((sigma * mu_0) / (4 * t))
    ta = theta * a
    eta = erf(ta)
    t1 = (3 / (np.sqrt(pi) * ta)) * np.exp(-(ta**2))
    t2 = (1 - (3 / (2 * ta**2))) * eta
    hz = (t1 + t2) / (2 * a)
    return hz
>>>>>>> ce5bde15


def TransientMagneticDipoleWholeSpace(
    XYZ, srcLoc, sig, t, moment, fieldType="h", mu_r=1
):
    """
    Analytical solution for a dipole in a whole-space.

    """

    mu = 4 * np.pi * 1e-7 * mu_r

    if isinstance(moment, str):
        if moment == "X":
            mx, my, mz = 1.0, 0.0, 0.0
        elif moment == "Y":
            mx, my, mz = 0.0, 1.0, 0.0
        elif moment == "Z":
            mx, my, mz = 0.0, 0.0, 1.0
        else:
            raise NotImplementedError("String type for moment not recognized")

    else:
        mx, my, mz = moment[0], moment[1], moment[2]

    XYZ = utils.asArray_N_x_Dim(XYZ, 3)

    dx = XYZ[:, 0] - srcLoc[0]
    dy = XYZ[:, 1] - srcLoc[1]
    dz = XYZ[:, 2] - srcLoc[2]

    r = np.sqrt(dx**2.0 + dy**2.0 + dz**2.0)
    k = np.sqrt(mu * sig / (4 * t))
    kr = k * r

    if fieldType == "h":
        front = 1 / (4.0 * pi * r**3.0)
        mid = 3 * erf(kr) - (4 * kr**3 + 6 * kr) * np.exp(-(kr**2)) / np.sqrt(pi)
        end = -erf(kr) + (4 * kr**3 + 2 * kr) * np.exp(-(kr**2)) / np.sqrt(pi)

        Fx = front * (
            mx * ((dx / r) ** 2.0 * mid + end)
            + my * ((dy * dx / r**2.0) * mid)
            + mz * ((dx * dz / r**2.0) * mid)
        )

        Fy = front * (
            mx * ((dx * dy / r**2.0) * mid)
            + my * ((dy / r) ** 2.0 * mid + end)
            + mz * ((dy * dz / r**2.0) * mid)
        )

        Fz = front * (
            mx * ((dx * dz / r**2.0) * mid)
            + my * ((dy * dz / r**2.0) * mid)
            + mz * ((dz / r) ** 2.0 * mid + end)
        )

    elif fieldType == "dhdt":
        front = (4 * k**5 / (pi**1.5 * mu * sig)) * np.exp(-(kr**2))
        mid = kr**2
        end = 1 - kr**2

        Fx = front * (
            mx * ((dx / r) ** 2.0 * mid + end)
            + my * ((dy * dx / r**2.0) * mid)
            + mz * ((dx * dz / r**2.0) * mid)
        )

        Fy = front * (
            mx * ((dx * dy / r**2.0) * mid)
            + my * ((dy / r) ** 2.0 * mid + end)
            + mz * ((dy * dz / r**2.0) * mid)
        )

        Fz = front * (
            mx * ((dx * dz / r**2.0) * mid)
            + my * ((dy * dz / r**2.0) * mid)
            + mz * ((dz / r) ** 2.0 * mid + end)
        )

    elif fieldType == "e":

        front = (2 * k**5 / (pi**1.5 * sig)) * np.exp(-(kr**2))

        Fx = front * (my * (-dz / r) + mz * (dy / r))

        Fy = front * (mx * (dz / r) + mz * (-dx / r))

        Fz = front * (mx * (-dy / r) + my * (dx / r))

    return Fx, Fy, Fz


def TransientElectricDipoleWholeSpace(
    XYZ, srcLoc, sig, t, moment, fieldType="h", mu_r=1
):

    mu = 4 * np.pi * 1e-7 * mu_r

    if isinstance(moment, str):
        if moment.upper() == "X":
            mx, my, mz = 1.0, 0.0, 0.0
        elif moment.upper() == "Y":
            mx, my, mz = 0.0, 1.0, 0.0
        elif moment.upper() == "Z":
            mx, my, mz = 0.0, 0.0, 1.0
        else:
            raise NotImplementedError("String type for moment not recognized")

    else:
        mx, my, mz = moment[0], moment[1], moment[2]

    XYZ = utils.asArray_N_x_Dim(XYZ, 3)

    dx = XYZ[:, 0] - srcLoc[0]
    dy = XYZ[:, 1] - srcLoc[1]
    dz = XYZ[:, 2] - srcLoc[2]

    r = np.sqrt(dx**2.0 + dy**2.0 + dz**2.0)
    k = np.sqrt(mu * sig / (4 * t))
    kr = k * r

    if fieldType == "e":

        front = 1 / (4.0 * np.pi * sig * r**3)
        mid = 3 * erf(kr) - (4 * kr**3 + 6 * kr) * np.exp(-(kr**2)) / np.sqrt(pi)
        end = -erf(kr) + (4 * kr**3 + 2 * kr) * np.exp(-(kr**2)) / np.sqrt(pi)

        Fx = front * (
            mx * ((dx**2 / r**2) * mid + end)
            + my * (dy * dx / r**2) * mid
            + mz * (dz * dx / r**2) * mid
        )

        Fy = front * (
            mx * (dx * dy / r**2) * mid
            + my * ((dy**2 / r**2) * mid + end)
            + mz * (dz * dy / r**2) * mid
        )

        Fz = front * (
            mx * (dx * dz / r**2) * mid
            + my * (dy * dz / r**2) * mid
            + mz * ((dz**2 / r**2) * mid + end)
        )

    elif fieldType == "h":

        front = (1 / (4.0 * pi * r**3)) * (
            erf(kr) - 2 * kr * np.exp(-(kr**2)) / np.sqrt(pi)
        )

        Fx = front * (my * -dz + mz * dy)

        Fy = front * (mx * dz + mz * -dx)

        Fz = front * (mx * -dy + my * dx)

    elif fieldType == "dhdt":

        front = -(2 * k**5 / (pi**1.5 * mu * sig)) * np.exp(-(kr**2))

        Fx = front * (my * -dz + mz * dy)

        Fy = front * (mx * dz + mz * -dx)

        Fz = front * (mx * -dy + my * dx)

    return Fx, Fy, Fz<|MERGE_RESOLUTION|>--- conflicted
+++ resolved
@@ -3,7 +3,6 @@
 from scipy.constants import mu_0, pi
 from scipy.special import erf
 from SimPEG import utils
-from geoana.em.tdem import vertical_magnetic_field_horizontal_loop
 
 
 def hzAnalyticDipoleT(r, t, sigma):
@@ -17,9 +16,6 @@
 
 
 def hzAnalyticCentLoopT(a, t, sigma):
-<<<<<<< HEAD
-    return vertical_magnetic_field_horizontal_loop(t, sigma=sigma, radius=a)
-=======
     theta = np.sqrt((sigma * mu_0) / (4 * t))
     ta = theta * a
     eta = erf(ta)
@@ -27,7 +23,6 @@
     t2 = (1 - (3 / (2 * ta**2))) * eta
     hz = (t1 + t2) / (2 * a)
     return hz
->>>>>>> ce5bde15
 
 
 def TransientMagneticDipoleWholeSpace(
