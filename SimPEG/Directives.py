from __future__ import print_function
from . import Utils
import numpy as np
import warnings


class InversionDirective(object):
    """InversionDirective"""

    debug = False    #: Print debugging information

    def __init__(self, **kwargs):
        Utils.setKwargs(self, **kwargs)

    @property
    def inversion(self):
        """This is the inversion of the InversionDirective instance."""
        return getattr(self, '_inversion', None)

    @inversion.setter
    def inversion(self, i):
        if getattr(self, '_inversion', None) is not None:
            warnings.warn(
                'InversionDirective {0!s} has switched to a new inversion.'
                .format(self.__class__.__name__)
            )
        self._inversion = i

    @property
    def invProb(self):
        return self.inversion.invProb

    @property
    def opt(self):
        return self.invProb.opt

    @property
    def reg(self):
        return self.invProb.reg

    @property
    def dmisfit(self):
        return self.invProb.dmisfit

    @property
    def survey(self):
        return self.dmisfit.survey

    @property
    def prob(self):
        return self.dmisfit.prob

    def initialize(self):
        pass

    def endIter(self):
        pass

    def finish(self):
        pass


class DirectiveList(object):

    dList = None   #: The list of Directives

    def __init__(self, *directives, **kwargs):
        self.dList = []
        for d in directives:
            assert isinstance(d, InversionDirective), (
                'All directives must be InversionDirectives not {}'
                .format(type(d))
            )
            self.dList.append(d)
        Utils.setKwargs(self, **kwargs)

    @property
    def debug(self):
        return getattr(self, '_debug', False)

    @debug.setter
    def debug(self, value):
        for d in self.dList:
            d.debug = value
        self._debug = value

    @property
    def inversion(self):
        """This is the inversion of the InversionDirective instance."""
        return getattr(self, '_inversion', None)

    @inversion.setter
    def inversion(self, i):
        if self.inversion is i:
            return
        if getattr(self, '_inversion', None) is not None:
            warnings.warn(
                '{0!s} has switched to a new inversion.'
                .format(self.__class__.__name__)
            )
        for d in self.dList:
            d.inversion = i
        self._inversion = i

    def call(self, ruleType):
        if self.dList is None:
            if self.debug:
                print('DirectiveList is None, no directives to call!')
            return

        directives = ['initialize', 'endIter', 'finish']
        assert ruleType in directives, (
            'Directive type must be in ["{0!s}"]'
            .format('", "'.join(directives))
        )
        for r in self.dList:
            getattr(r, ruleType)()


class BetaEstimate_ByEig(InversionDirective):
    """BetaEstimate"""

    beta0 = None       #: The initial Beta (regularization parameter)
    beta0_ratio = 1e2  #: estimateBeta0 is used with this ratio

    def initialize(self):
        """
            The initial beta is calculated by comparing the estimated
            eigenvalues of JtJ and WtW.

            To estimate the eigenvector of **A**, we will use one iteration
            of the *Power Method*:

            .. math::

                \mathbf{x_1 = A x_0}

            Given this (very course) approximation of the eigenvector, we can
            use the *Rayleigh quotient* to approximate the largest eigenvalue.

            .. math::

                \lambda_0 = \\frac{\mathbf{x^\\top A x}}{\mathbf{x^\\top x}}

            We will approximate the largest eigenvalue for both JtJ and WtW,
            and use some ratio of the quotient to estimate beta0.

            .. math::

                \\beta_0 = \gamma \\frac{\mathbf{x^\\top J^\\top J x}}{\mathbf{x^\\top W^\\top W x}}

            :rtype: float
            :return: beta0
        """

        if self.debug:
            print('Calculating the beta0 parameter.')

        m = self.invProb.model
        f = self.invProb.getFields(m, store=True, deleteWarmstart=False)

        x0 = np.random.rand(*m.shape)
        t = x0.dot(self.dmisfit.eval2Deriv(m, x0, f=f))
        b = x0.dot(self.reg.eval2Deriv(m, v=x0))
        self.beta0 = self.beta0_ratio*(t/b)

        self.invProb.beta = self.beta0


class BetaSchedule(InversionDirective):
    """BetaSchedule"""

    coolingFactor = 8.
    coolingRate = 3

    def endIter(self):
        if self.opt.iter > 0 and self.opt.iter % self.coolingRate == 0:
            if self.debug:
                print(
                    'BetaSchedule is cooling Beta. Iteration: {0:d}'
                    .format(self.opt.iter)
                )
            self.invProb.beta /= self.coolingFactor


class TargetMisfit(InversionDirective):

    chifact = 1.
    phi_d_star = None

    @property
    def target(self):
        if getattr(self, '_target', None) is None:
            # the factor of 0.5 is because we do phid = 0.5*|| dpred - dobs||^2
            if self.phi_d_star is None:
                self.phi_d_star = 0.5 * self.survey.nD
            self._target = self.chifact * self.phi_d_star
        return self._target

    @target.setter
    def target(self, val):
        self._target = val

    def endIter(self):
        if self.invProb.phi_d < self.target:
            self.opt.stopNextIteration = True


class SaveEveryIteration(InversionDirective):

    @property
    def name(self):
        if getattr(self, '_name', None) is None:
            self._name = 'InversionModel'
        return self._name

    @name.setter
    def name(self, value):
        self._name = value

    @property
    def fileName(self):
        if getattr(self, '_fileName', None) is None:
            from datetime import datetime
            self._fileName = '{0!s}-{1!s}'.format(
                self.name, datetime.now().strftime('%Y-%m-%d-%H-%M')
            )
        return self._fileName

    @fileName.setter
    def fileName(self, value):
        self._fileName = value


class SaveModelEveryIteration(SaveEveryIteration):
    """SaveModelEveryIteration"""

    def initialize(self):
        print("SimPEG.SaveModelEveryIteration will save your models as: '###-{0!s}.npy'".format(self.fileName))

    def endIter(self):
        np.save('{0:03d}-{1!s}'.format(
            self.opt.iter, self.fileName), self.opt.xc
        )


class SaveOutputEveryIteration(SaveEveryIteration):
    """SaveModelEveryIteration"""

    def initialize(self):
        print("SimPEG.SaveOutputEveryIteration will save your inversion progress as: '###-{0!s}.txt'".format(self.fileName))
        f = open(self.fileName+'.txt', 'w')
        f.write("  #     beta     phi_d     phi_m       f\n")
        f.close()

    def endIter(self):
        f = open(self.fileName+'.txt', 'a')
        f.write(' {0:3d} {1:1.4e} {2:1.4e} {3:1.4e} {4:1.4e}\n'.format(self.opt.iter, self.invProb.beta, self.invProb.phi_d, self.invProb.phi_m, self.opt.f))
        f.close()


class SaveOutputDictEveryIteration(SaveEveryIteration):
    """
        Saves inversion parameters at every iteraion.
    """

    def initialize(self):
        print("SimPEG.SaveOutputDictEveryIteration will save your inversion progress as dictionary: '###-{0!s}.npz'".format(self.fileName))

    def endIter(self):

        # Initialize the output dict
        outDict = {}
        # Save the data.
        outDict['iter'] = self.opt.iter
        outDict['beta'] = self.invProb.beta
        outDict['phi_d'] = self.invProb.phi_d
        outDict['phi_m'] = self.invProb.phi_m
        outDict['phi_ms'] = self.reg._evalSmall(self.invProb.model)
        outDict['phi_mx'] = self.reg._evalSmoothx(self.invProb.model)
        outDict['phi_my'] = self.reg._evalSmoothy(self.invProb.model) if self.prob.mesh.dim >= 2 else 'NaN'
        outDict['phi_mz'] = self.reg._evalSmoothz(self.invProb.model) if self.prob.mesh.dim == 3 else 'NaN'
        outDict['f'] = self.opt.f
        outDict['m'] = self.invProb.model
        outDict['dpred'] = self.invProb.dpred

        # Save the file as a npz
        np.savez('{:03d}-{:s}'.format(self.opt.iter,self.fileName), outDict)


class Update_IRLS(InversionDirective):

    eps_min = None
    eps = None
    norms = [2., 2., 2., 2.]
    factor = None
    gamma = None
    phi_m_last = None
    phi_d_last = None
    f_old = None
    f_min_change = 1e-2
    beta_tol = 5e-2
    prctile = 95

    # Solving parameter for IRLS (mode:2)
    IRLSiter = 0
    minGNiter = 5
    maxIRLSiter = 10
    iterStart = 0

    # Beta schedule
    coolingFactor = 2.
    coolingRate = 1

    mode = 1

    @property
    def target(self):
        if getattr(self, '_target', None) is None:
            self._target = self.survey.nD*0.5
        return self._target

    @target.setter
    def target(self, val):
        self._target = val

    def initialize(self):

        if self.mode == 1:
            self.reg.norms = [2., 2., 2., 2.]

    def endIter(self):

        # After reaching target misfit with l2-norm, switch to IRLS (mode:2)
        if self.invProb.phi_d < self.target and self.mode == 1:
            print("Convergence with smooth l2-norm regularization: Start IRLS steps...")

            self.mode = 2

            mmap = self.reg.mapping * self.invProb.curModel

            # Either use the supplied epsilon, or fix base on distribution of
            # model values
<<<<<<< HEAD
            for imodel in range(self.reg.nModels):

                indl, indu = imodel*self.reg.regmesh.nC, (imodel+1)*self.reg.regmesh.nC

                if getattr(self, 'eps', None) is None:
                    self.reg.eps_p[imodel] = np.percentile(np.abs(mmap[indl:indu]),self.prctile)
                else:
                    self.reg.eps_p[imodel] = self.eps[0]

                if getattr(self, 'eps', None) is None:

                    self.reg.eps_q[imodel] = np.percentile(np.abs(self.reg.regmesh.cellDiffxStencil*mmap[indl:indu]),self.prctile)
                else:
                    self.reg.eps_q[imodel] = self.eps[1]
=======
            if getattr(self, 'eps', None) is None:
                self.reg.eps_p = np.percentile(np.abs(self.invProb.model), self.prctile)
            else:
                self.reg.eps_p = self.eps[0]

            if getattr(self, 'eps', None) is None:
                self.reg.eps_q = np.percentile(np.abs(self.reg.regmesh.cellDiffxStencil*(self.reg.mapping * self.invProb.model)), self.prctile)
            else:
                self.reg.eps_q = self.eps[1]
>>>>>>> 0c6e9e3d

            self.reg.norms = self.norms
            self.coolingFactor = 1.
            self.coolingRate = 1
            self.iterStart = self.opt.iter
            self.phi_d_last = self.invProb.phi_d
            self.phi_m_last = self.invProb.phi_m_last

            self.reg.l2model = self.invProb.model
            self.reg.model = self.invProb.model

            print("L[p qx qy qz]-norm : " + str(self.reg.norms))
            print("eps_p: " + str(self.reg.eps_p) + " eps_q: " + str(self.reg.eps_q))

            if getattr(self, 'f_old', None) is None:
                self.f_old = self.reg.eval(self.invProb.model)#self.invProb.evalFunction(self.invProb.model, return_g=False, return_H=False)

        # Beta Schedule
        if self.opt.iter > 0 and self.opt.iter % self.coolingRate == 0:
            if self.debug: print('BetaSchedule is cooling Beta. Iteration: {0:d}'.format(self.opt.iter))
            self.invProb.beta /= self.coolingFactor

        # Only update after GN iterations
        if (self.opt.iter-self.iterStart) % self.minGNiter == 0 and self.mode == 2:

            self.IRLSiter += 1

            phim_new = self.reg.eval(self.invProb.model)
            self.f_change = np.abs(self.f_old - phim_new) / self.f_old

            print("Regularization decrease: {0:6.3e}".format((self.f_change)))

            # Check for maximum number of IRLS cycles
            if self.IRLSiter == self.maxIRLSiter:
                print("Reach maximum number of IRLS cycles: {0:d}".format(self.maxIRLSiter))
                self.opt.stopNextIteration = True
                return

            # Check if the function has changed enough
            if self.f_change < self.f_min_change and self.IRLSiter > 1:
                print("Minimum decrease in regularization. End of IRLS")
                self.opt.stopNextIteration = True
                return
            else:
                self.f_old = phim_new

#            # Cool the threshold parameter if required
#            if getattr(self, 'factor', None) is not None:
#                eps = self.reg.eps / self.factor
#
#                if getattr(self, 'eps_min', None) is not None:
#                    self.reg.eps = np.max([self.eps_min,eps])
#                else:
#                    self.reg.eps = eps

            # Get phi_m at the end of current iteration
            self.phi_m_last = self.invProb.phi_m_last

            # Reset the regularization matrices so that it is
            # recalculated for current model
            self.reg._Wsmall = None
            self.reg._Wx = None
            self.reg._Wy = None
            self.reg._Wz = None
            self.reg._W = None
            self.reg._Wsmooth = None

            # Update the model used for the IRLS weights
<<<<<<< HEAD
            self.reg.curModel = self.invProb.curModel
=======
            self.reg.model = self.invProb.model
>>>>>>> 0c6e9e3d

            # Temporarely set gamma to 1. to get raw phi_m
            self.reg.gamma = 1.

            # Compute new model objective function value
            phim_new = self.reg.eval(self.invProb.model)

            # Update gamma to scale the regularization between IRLS iterations
            self.reg.gamma = self.phi_m_last / phim_new

            # Reset the regularization matrices again for new gamma
            self.reg._Wsmall = None
            self.reg._Wx = None
            self.reg._Wy = None
            self.reg._Wz = None
            self.reg._W = None
            self.reg._Wsmooth = None

            # Check if misfit is within the tolerance, otherwise scale beta
            val = self.invProb.phi_d / (self.survey.nD*0.5)

            if np.abs(1.-val) > self.beta_tol:
                self.invProb.beta = self.invProb.beta * self.survey.nD*0.5 / self.invProb.phi_d


class Update_lin_PreCond(InversionDirective):
    """
    Create a Jacobi preconditioner for the linear problem
    """
    onlyOnStart = False

    def initialize(self):

        if getattr(self.opt, 'approxHinv', None) is None:
            # Update the pre-conditioner
<<<<<<< HEAD
            diagA = np.sum(self.prob.G**2., axis=0) + self.invProb.beta*(self.reg.W.T*self.reg.W).diagonal()
=======
            diagA = np.sum(self.prob.G**2., axis=0) + self.invProb.beta*(self.reg.W.T*self.reg.W).diagonal() # * (self.reg.mapping * np.ones(self.reg.model.size))**2.
>>>>>>> 0c6e9e3d
            PC = Utils.sdiag((self.prob.mapping.deriv(None).T * diagA)**-1.)
            self.opt.approxHinv = PC

    def endIter(self):
        # Cool the threshold parameter
        if self.onlyOnStart is True:
            return

        if getattr(self.opt, 'approxHinv', None) is not None:
            # Update the pre-conditioner
<<<<<<< HEAD
            diagA = np.sum(self.prob.G**2., axis=0) + self.invProb.beta*(self.reg.W.T*self.reg.W).diagonal()
=======
            diagA = np.sum(self.prob.G**2., axis=0) + self.invProb.beta*(self.reg.W.T*self.reg.W).diagonal() # * (self.reg.mapping * np.ones(self.reg.model.size))**2.
>>>>>>> 0c6e9e3d
            PC = Utils.sdiag((self.prob.mapping.deriv(None).T * diagA)**-1.)
            self.opt.approxHinv = PC


class Update_Wj(InversionDirective):
    """
        Create approx-sensitivity base weighting using the probing method
    """
    k = None  # Number of probing cycles
    itr = None  # Iteration number to update Wj, or always update if None

    def endIter(self):

        if self.itr is None or self.itr == self.opt.iter:

            m = self.invProb.model
            if self.k is None:
                self.k = int(self.survey.nD/10)

            def JtJv(v):

                Jv = self.prob.Jvec(m, v)

                return self.prob.Jtvec(m, Jv)

            JtJdiag = Utils.diagEst(JtJv, len(m), k=self.k)
            JtJdiag = JtJdiag / max(JtJdiag)

            self.reg.wght = JtJdiag


class Amplitude_Inv_Iter(InversionDirective):
    """
    Directive to take care of re-weighting and pre-conditioning of
    the non-linear magnetic amplitude problem.

    """
    def initialize(self):

        JtJdiag = self.getJtJdiag()

        wr = JtJdiag**0.5
        wr = wr / wr.max()

        self.reg.cell_weights = wr

        self.reg._Wsmall, self.reg._Wx = None, None
        self.reg._Wy, self.reg._Wz, = None, None
        self.reg._W, self.reg._Wsmooth = None, None

        if getattr(self.opt, 'approxHinv', None) is None:
            diagA = JtJdiag + self.invProb.beta*(self.reg.W.T*self.reg.W).diagonal() #* (self.reg.mapping * np.ones(self.reg.curModel.size))**2.
            PC = Utils.sdiag((self.prob.mapping.deriv(None).T * diagA)**-1.)
            self.opt.approxHinv = PC

    def endIter(self):

        JtJdiag = self.getJtJdiag()

        wr = JtJdiag**0.5
        wr = wr / wr.max()

        self.reg.cell_weights = wr

        self.reg._Wsmall, self.reg._Wx = None, None
        self.reg._Wy, self.reg._Wz, = None, None
        # self.reg._W, self.reg._Wsmooth = None, None

        if getattr(self.opt, 'approxHinv', None) is not None:

            # Re-initialize the field derivatives
            self.prob._dfdm = None

            # Update the pre-conditioner
            diagA = JtJdiag + self.invProb.beta*(self.reg.W.T*self.reg.W).diagonal() #* (self.reg.mapping * np.ones(self.reg.curModel.size))**2.
            PC = Utils.sdiag((self.prob.mapping.deriv(None).T * diagA)**-1.)
            self.opt.approxHinv = PC

    def getJtJdiag(self):
        """
            Compute explicitely the main diagonal of JtJ for linear problem
        """
        nC = self.prob.mesh.nC

        JtJdiag = np.zeros(nC)

        for ii in range(nC):

            JtJdiag[ii] = np.sum((self.prob.dfdm*self.prob.G[:, ii])**2.)

        return JtJdiag<|MERGE_RESOLUTION|>--- conflicted
+++ resolved
@@ -341,7 +341,6 @@
 
             # Either use the supplied epsilon, or fix base on distribution of
             # model values
-<<<<<<< HEAD
             for imodel in range(self.reg.nModels):
 
                 indl, indu = imodel*self.reg.regmesh.nC, (imodel+1)*self.reg.regmesh.nC
@@ -356,17 +355,6 @@
                     self.reg.eps_q[imodel] = np.percentile(np.abs(self.reg.regmesh.cellDiffxStencil*mmap[indl:indu]),self.prctile)
                 else:
                     self.reg.eps_q[imodel] = self.eps[1]
-=======
-            if getattr(self, 'eps', None) is None:
-                self.reg.eps_p = np.percentile(np.abs(self.invProb.model), self.prctile)
-            else:
-                self.reg.eps_p = self.eps[0]
-
-            if getattr(self, 'eps', None) is None:
-                self.reg.eps_q = np.percentile(np.abs(self.reg.regmesh.cellDiffxStencil*(self.reg.mapping * self.invProb.model)), self.prctile)
-            else:
-                self.reg.eps_q = self.eps[1]
->>>>>>> 0c6e9e3d
 
             self.reg.norms = self.norms
             self.coolingFactor = 1.
@@ -435,11 +423,7 @@
             self.reg._Wsmooth = None
 
             # Update the model used for the IRLS weights
-<<<<<<< HEAD
-            self.reg.curModel = self.invProb.curModel
-=======
             self.reg.model = self.invProb.model
->>>>>>> 0c6e9e3d
 
             # Temporarely set gamma to 1. to get raw phi_m
             self.reg.gamma = 1.
@@ -475,11 +459,8 @@
 
         if getattr(self.opt, 'approxHinv', None) is None:
             # Update the pre-conditioner
-<<<<<<< HEAD
             diagA = np.sum(self.prob.G**2., axis=0) + self.invProb.beta*(self.reg.W.T*self.reg.W).diagonal()
-=======
-            diagA = np.sum(self.prob.G**2., axis=0) + self.invProb.beta*(self.reg.W.T*self.reg.W).diagonal() # * (self.reg.mapping * np.ones(self.reg.model.size))**2.
->>>>>>> 0c6e9e3d
+
             PC = Utils.sdiag((self.prob.mapping.deriv(None).T * diagA)**-1.)
             self.opt.approxHinv = PC
 
@@ -490,11 +471,8 @@
 
         if getattr(self.opt, 'approxHinv', None) is not None:
             # Update the pre-conditioner
-<<<<<<< HEAD
             diagA = np.sum(self.prob.G**2., axis=0) + self.invProb.beta*(self.reg.W.T*self.reg.W).diagonal()
-=======
-            diagA = np.sum(self.prob.G**2., axis=0) + self.invProb.beta*(self.reg.W.T*self.reg.W).diagonal() # * (self.reg.mapping * np.ones(self.reg.model.size))**2.
->>>>>>> 0c6e9e3d
+
             PC = Utils.sdiag((self.prob.mapping.deriv(None).T * diagA)**-1.)
             self.opt.approxHinv = PC
 
