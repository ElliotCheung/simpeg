--- conflicted
+++ resolved
@@ -248,19 +248,11 @@
 
 # Intersphinx
 intersphinx_mapping = {
-<<<<<<< HEAD
     'python': ('https://docs.python.org/2', None),
     'numpy': ('https://docs.scipy.org/doc/numpy/', None),
     'scipy': ('https://docs.scipy.org/doc/scipy/reference/', None),
     'matplotlib': ('http://matplotlib.org/', None),
     'properties': ('http://propertiespy.readthedocs.io/en/latest/', None)
-=======
-    'python': ('http://docs.python.org/2', None),
-    'properties': ('http://propertiespy.readthedocs.io/en/latest/', None),
-    'numpy': ('http://docs.scipy.org/doc/numpy/', None),
-    'scipy': ('http://docs.scipy.org/doc/scipy/reference/', None),
-    'matplotlib': ('http://matplotlib.sourceforge.net/', None)
->>>>>>> 7fd7d41a
 }
 
 
@@ -335,11 +327,8 @@
     ('py:class', 'Fields1D_eTotal'),
     ('py:class', 'Fields3D_ePrimSec'),
     ('py:class', 'BaseNSEMSrc'),
-<<<<<<< HEAD
     ('py:class', 'RichardsMap'),
     ('py:class', 'SimPEG.Props.HasModel'),
-=======
     ('py:class', 'BaseFDEMSrc'),
     ('py:class', 'BaseTDEMSrc')
->>>>>>> 7fd7d41a
 ]